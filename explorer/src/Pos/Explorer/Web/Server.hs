{-# OPTIONS_GHC #-}

{-# LANGUAGE ConstraintKinds     #-}
{-# LANGUAGE ScopedTypeVariables #-}
{-# LANGUAGE TemplateHaskell     #-}
{-# LANGUAGE TupleSections       #-}
{-# LANGUAGE TypeOperators       #-}
{-# LANGUAGE OverloadedStrings   #-}

-- API server logic

module Pos.Explorer.Web.Server
       ( ExplorerMode
       , explorerServeImpl
       , explorerApp
       , explorerHandlers

       -- pure functions
       , pureGetBlocksTotal
       , pureGetBlocksPagesTotal

       -- functions for unit testing
       , getBlocksTotalEMode
       , getBlocksPagesTotalEMode
       , getBlocksPageEMode
       , getBlocksLastPageEMode

       -- api functions
       , getBlocksTotal
       , getBlocksPagesTotal

       -- function useful for socket-io server
       , topsortTxsOrFail
       , getMempoolTxs
       , getBlocksLastPage
       , cAddrToAddr
       ) where

import           Universum

import           Control.Lens                     (at)
import           Control.Monad.Catch              (try)

import qualified Data.ByteString                  as BS
import qualified Data.HashMap.Strict              as HM
import qualified Data.List.NonEmpty               as NE
import           Data.Maybe                       (fromMaybe)
<<<<<<< HEAD

=======
import qualified Data.Vector                      as V
>>>>>>> fb62812f
import           Formatting                       (build, int, sformat, (%))
import           Network.Wai                      (Application)
import qualified Serokell.Util.Base64             as B64
import           Servant.API                      ((:<|>) ((:<|>)))
import           Servant.Server                   (Server, ServerT, serve)
import           System.Wlog                      (logDebug)

import           Pos.Binary.Class                 (biSize)
import           Pos.Block.Core                   (Block, MainBlock, mainBlockSlot,
                                                   mainBlockTxPayload, mcdSlot)
import           Pos.Block.Types                  (Blund, Undo)
import           Pos.Communication                (SendActions)
import           Pos.Context                      (genesisUtxo, unGenesisUtxo)
import           Pos.Core                         (AddrType (..), Address (..), Coin,
<<<<<<< HEAD
                                                   EpochIndex, HasConfiguration,
                                                   HeaderHash, Timestamp, difficultyL,
                                                   gbHeader, gbhConsensus,
                                                   getChainDifficulty, isRedeemAddress,
                                                   isUnknownAddressType,
                                                   makeRedeemAddress, mkCoin, siEpoch,
                                                   siSlot, sumCoins, timestampToPosix,
                                                   unsafeIntegerToCoin, unsafeSubCoin)
import           Pos.Crypto                       (WithHash (..), hash, redeemPkBuild,
                                                   withHash)
import           Pos.DB.Block                     (MonadBlockDB, blkGetBlund)
=======
                                                   EpochIndex, HeaderHash, Timestamp,
                                                   coinToInteger, difficultyL, gbHeader,
                                                   gbhConsensus, getChainDifficulty,
                                                   isUnknownAddressType,
                                                   makeRedeemAddress, siEpoch, siSlot,
                                                   sumCoins, timestampToPosix,
                                                   unsafeAddCoin, unsafeIntegerToCoin,
                                                   unsafeSubCoin)
>>>>>>> fb62812f
import           Pos.DB.Class                     (MonadDBRead)
import           Pos.Slotting                     (MonadSlots (..), getSlotStart)
import           Pos.Ssc.GodTossing               (SscGodTossing)
import           Pos.Txp                          (MonadTxpMem, Tx (..), TxAux, TxId,
                                                   TxMap, TxOutAux (..), getLocalTxs,
                                                   getMemPool, mpLocalTxs, taTx,
                                                   topsortTxs, txOutValue, txpTxs,
<<<<<<< HEAD
                                                   utxoToAddressCoinPairs, _txOutputs)
=======
                                                   _txOutputs)
>>>>>>> fb62812f
import           Pos.Util                         (maybeThrow)
import           Pos.Util.Chrono                  (NewestFirst (..))
import           Pos.Web                          (serveImplNoTLS)
import           Pos.WorkMode                     (WorkMode)

import           Pos.Explorer                     (TxExtra (..), getEpochBlocks,
                                                   getLastTransactions, getTxExtra)
import qualified Pos.Explorer                     as EX (getAddrBalance, getAddrHistory,
                                                         getTxExtra, getUtxoSum)
import           Pos.Explorer.Aeson.ClientTypes   ()
import           Pos.Explorer.ExtraContext        (HasGenesisRedeemAddressInfo (..))
import           Pos.Explorer.Web.Api             (ExplorerApi, explorerApi)
import           Pos.Explorer.Web.ClientTypes     (Byte, CAda (..), CAddress (..),
                                                   CAddressSummary (..),
                                                   CAddressType (..),
                                                   CAddressesFilter (..),
                                                   CBlockEntry (..), CBlockSummary (..),
                                                   CGenesisAddressInfo (..),
                                                   CGenesisSummary (..), CHash,
                                                   CTxBrief (..), CTxEntry (..),
                                                   CTxId (..), CTxSummary (..),
                                                   ExplorerMockMode (..), TxInternal (..),
                                                   convertTxOutputs, convertTxOutputsMB,
                                                   fromCAddress, fromCHash, fromCTxId,
                                                   getEpochIndex, getSlotIndex, mkCCoin,
                                                   mkCCoinMB, prodMode, tiToTxEntry,
                                                   toBlockEntry, toBlockSummary,
                                                   toCAddress, toCHash, toCTxId,
                                                   toTxBrief)
import           Pos.Explorer.Web.Error           (ExplorerError (..))
import           Pos.Ssc.GodTossing.Configuration (HasGtConfiguration)


----------------------------------------------------------------
-- Top level functionality
----------------------------------------------------------------
type MainBlund ssc = (MainBlock ssc, Undo)

type ExplorerMode ctx m =
    ( WorkMode SscGodTossing ctx m
    , HasGenesisRedeemAddressInfo m
    , HasGtConfiguration
    )

explorerServeImpl
    :: ExplorerMode ctx m
    => m Application
    -> Word16
    -> m ()
explorerServeImpl = flip serveImplNoTLS "*"

explorerApp :: ExplorerMode ctx m => m (Server ExplorerApi) -> m Application
explorerApp serv = serve explorerApi <$> serv

----------------------------------------------------------------
-- Handlers
----------------------------------------------------------------

explorerHandlers :: ExplorerMode ctx m => SendActions m -> ServerT ExplorerApi m
explorerHandlers _sendActions =
      apiTotalAda
    :<|>
      apiBlocksPages
    :<|>
      apiBlocksPagesTotal
    :<|>
      apiBlocksSummary
    :<|>
      apiBlocksTxs
    :<|>
      apiTxsLast
    :<|>
      apiTxsSummary
    :<|>
      apiAddressSummary
    :<|>
      apiEpochSlotSearch
    :<|>
      apiGenesisSummary
    :<|>
      apiGenesisPagesTotal
    :<|>
      apiGenesisAddressInfo
    :<|>
      apiStatsTxs
  where
    apiTotalAda           = tryGetTotalAda
    apiBlocksPages        = getBlocksPagesDefault
    apiBlocksPagesTotal   = getBlocksPagesTotalDefault
    apiBlocksSummary      = catchExplorerError . getBlockSummary
    apiBlocksTxs          = getBlockTxsDefault
    apiTxsLast            = catchExplorerError getLastTxs
    apiTxsSummary         = catchExplorerError . getTxSummary
    apiAddressSummary     = catchExplorerError . getAddressSummary
    apiEpochSlotSearch    = tryEpochSlotSearch
    apiGenesisSummary     = catchExplorerError getGenesisSummary
    apiGenesisPagesTotal  = getGenesisPagesTotalDefault
    apiGenesisAddressInfo = getGenesisAddressInfoDefault
    apiStatsTxs           = getStatsTxsDefault

    catchExplorerError    = try

    tryGetTotalAda =
        catchExplorerError getTotalAda

    getBlocksPagesDefault page size  =
        catchExplorerError $ getBlocksPage page (defaultPageSize size)

    getBlocksPagesTotalDefault size  =
        catchExplorerError $ getBlocksPagesTotal (defaultPageSize size)

    getBlockTxsDefault hash' limit skip =
        catchExplorerError $ getBlockTxs hash' (defaultLimit limit) (defaultSkip skip)

    tryEpochSlotSearch epoch maybeSlot =
        catchExplorerError $ epochSlotSearch epoch maybeSlot

    getGenesisPagesTotalDefault size addrFilt =
        catchExplorerError $
            getGenesisPagesTotal (defaultPageSize size) (defaultAddressesFilter addrFilt)

    getGenesisAddressInfoDefault page size addrFilt =
        catchExplorerError $
            getGenesisAddressInfo page (defaultPageSize size) (defaultAddressesFilter addrFilt)

    getStatsTxsDefault page =
        catchExplorerError $ getStatsTxs page

<<<<<<< HEAD
    defaultPageSize size  = (fromIntegral $ fromMaybe 10 size)
    defaultLimit limit    = (fromIntegral $ fromMaybe 10 limit)
    defaultSkip  skip     = (fromIntegral $ fromMaybe 0  skip)
=======
    defaultPageSize size   = (fromIntegral $ fromMaybe 10 size)
    defaultLimit limit     = (fromIntegral $ fromMaybe 10 limit)
    defaultSkip  skip      = (fromIntegral $ fromMaybe 0  skip)
    defaultAddressesFilter = fromMaybe AllAddresses
>>>>>>> fb62812f

----------------------------------------------------------------
-- API Functions
----------------------------------------------------------------

getTotalAda :: ExplorerMode ctx m => m CAda
getTotalAda = do
    utxoSum <- EX.getUtxoSum
    validateUtxoSum utxoSum
    pure $ CAda $ fromInteger utxoSum / 1e6
  where
    validateUtxoSum :: ExplorerMode ctx m => Integer -> m ()
    validateUtxoSum n
        | n < 0 = throwM $ Internal $
            sformat ("Internal tracker of utxo sum has a negative value: "%build) n
        | n > coinToInteger (maxBound :: Coin) = throwM $ Internal $
            sformat ("Internal tracker of utxo sum overflows: "%build) n
        | otherwise = pure ()

-- | Get the total number of blocks/slots currently available.
-- Total number of main blocks   = difficulty of the topmost (tip) header.
-- Total number of anchor blocks = current epoch + 1
getBlocksTotal
    :: forall m. (HasConfiguration, MonadBlockDB SscGodTossing m)
    => m Integer
getBlocksTotal = getBlocksTotalEMode prodMode

-- | getBlocksTotal configurable function.
getBlocksTotalEMode
    :: (HasConfiguration,  MonadBlockDB SscGodTossing m)
    => ExplorerMockMode m SscGodTossing
    -> m Integer
getBlocksTotalEMode mode = do

    -- Get the required function for getting the tip of the block from the mode.
    let getTipBlockE = emmGetTipBlock mode

    -- Get the tip block.
    tipBlock <- getTipBlockE

    pure $ pureGetBlocksTotal tipBlock

-- | A pure function that return the number of blocks.
pureGetBlocksTotal :: Block SscGodTossing -> Integer
pureGetBlocksTotal tipBlock = fromIntegral $ getChainDifficulty $ tipBlock ^. difficultyL

-- | Get last blocks with a page parameter. This enables easier paging on the
-- client side and should enable a simple and thin client logic.
-- Currently the pages are in chronological order.
getBlocksPage
    :: forall ctx m .
    ( MonadBlockDB SscGodTossing m
    , MonadDBRead m
    , MonadSlots ctx m
    , MonadThrow m
    , HasConfiguration
    )
    => Maybe Word -- ^ Page number
    -> Word       -- ^ Page size
    -> m (Integer, [CBlockEntry])
getBlocksPage mPageNumber pageSize = getBlocksPageEMode prodMode mPageNumber pageSize

-- | getBlocksPage configurable function.
getBlocksPageEMode
    :: forall ctx m .
    ( MonadBlockDB SscGodTossing m
    , MonadDBRead m
    , MonadSlots ctx m
    , MonadThrow m
    , HasConfiguration
    )
    => ExplorerMockMode m SscGodTossing
    -> Maybe Word -- ^ Page number
    -> Word       -- ^ Page size
    -> m (Integer, [CBlockEntry])
getBlocksPageEMode mode mPageNumber pageSize = do

    -- Get total pages from the blocks.
    totalPages <- getBlocksPagesTotalEMode mode pageSize

    -- Initially set on the last page number if page number not defined.
    let pageNumber = fromMaybe totalPages $ toInteger <$> mPageNumber

    -- Make sure the parameters are valid.
    when (pageNumber <= 0) $
        throwM $ Internal "Number of pages must be greater than 0."

    when (pageNumber > totalPages) $
        throwM $ Internal "Number of pages exceeds total pages number."

    -- TODO: Fix in the future.
    when (pageSize /= 10) $
        throwM $ Internal "We currently support only page size of 10."

    when (pageSize > 1000) $
        throwM $ Internal "The upper bound for pageSize is 1000."

    -- Get pages from the database
    -- TODO: Fix this Int / Integer thing once we merge repositories
    pageBlocksHH    <- getPageHHsOrThrow $ fromIntegral pageNumber
    blunds          <- forM pageBlocksHH $ getBlundOrThrow mode
    cBlocksEntry    <- forM (blundToMainBlockUndo blunds) $ toBlockEntry mode

    -- Return total pages and the blocks. We start from page 1.
    pure (totalPages, reverse cBlocksEntry)
  where
    blundToMainBlockUndo :: [Blund SscGodTossing] -> [(MainBlock SscGodTossing, Undo)]
    blundToMainBlockUndo blund = [(mainBlock, undo) | (Right mainBlock, undo) <- blund]

    -- Either get the @HeaderHash@es from the @Page@ or throw an exception.
    getPageHHsOrThrow
        :: (MonadBlockDB SscGodTossing m, MonadThrow m)
        => Int
        -> m [HeaderHash]
    getPageHHsOrThrow pageNumber = do
        -- First let's retrive the @getPageBlocks@ function.
        let getPageBlocksE = emmGetPageBlocks mode

        -- Then let's fetch blocks for a specific page from it and raise exception if not
        -- found.
        getPageBlocksE pageNumber >>= maybeThrow (Internal errMsg)
      where
        errMsg :: Text
        errMsg = sformat ("No blocks on page "%build%" found!") pageNumber

-- | Get total pages from blocks. Calculated from
-- pageSize we pass to it.
getBlocksPagesTotal
    :: (HasConfiguration,  MonadBlockDB SscGodTossing m)
    => Word
    -> m Integer
getBlocksPagesTotal pageSize = getBlocksPagesTotalEMode prodMode pageSize

-- | getBlocksPagesTotal configurable function.
getBlocksPagesTotalEMode
    :: (HasConfiguration,  MonadBlockDB SscGodTossing m)
    => ExplorerMockMode m SscGodTossing
    -> Word
    -> m Integer
getBlocksPagesTotalEMode mode pageSize = do

    -- Get total blocks in the blockchain. Get the blocks total using this mode.
    blocksTotal <- toInteger <$> getBlocksTotalEMode mode

    -- Make sure the parameters are valid.
    when (blocksTotal < 1) $
        throwM $ Internal "There are currently no block to display."

    when (pageSizeInt < 1) $
        throwM $ Internal "Page size must be greater than 1 if you want to display blocks."

    -- We start from page 1.
    let pagesTotal = pureGetBlocksPagesTotal blocksTotal pageSizeInt

    pure pagesTotal

  where
    pageSizeInt     = toInteger pageSize

-- | A pure calculation of the page number.
-- Get total pages from the blocks. And we want the page
-- with the example, the page size 10,
-- to start with 10 + 1 == 11, not with 10 since with
-- 10 we'll have an empty page.
-- Could also be `((blocksTotal - 1) `div` pageSizeInt) + 1`.
pureGetBlocksPagesTotal :: Integer -> Integer -> Integer
pureGetBlocksPagesTotal blocksTotal pageSizeInt = divRoundUp blocksTotal pageSizeInt
  where
    -- A simplification mentioned by DNikulin.
    divRoundUp :: Integer -> Integer -> Integer
    divRoundUp a b = (a + b - 1) `div` b


-- | Get the last page from the blockchain. We use the default 10
-- for the page size since this is called from __explorer only__.
getBlocksLastPage
    :: forall ctx m .
    ( MonadBlockDB SscGodTossing m
    , MonadDBRead m
    , MonadSlots ctx m
    , MonadThrow m
    , HasConfiguration
    )
    => m (Integer, [CBlockEntry])
getBlocksLastPage = getBlocksLastPageEMode prodMode

-- | getBlocksLastPage configurable function.
getBlocksLastPageEMode
    :: forall ctx m .
    ( MonadBlockDB SscGodTossing m
    , MonadDBRead m
    , MonadSlots ctx m
    , MonadThrow m
    , HasConfiguration
    )
    => ExplorerMockMode m SscGodTossing
    -> m (Integer, [CBlockEntry])
getBlocksLastPageEMode mode =
    getBlocksPageEMode mode Nothing pageSize
  where
    pageSize :: Word
    pageSize = 10

-- | Get last transactions from the blockchain.
getLastTxs
    :: ExplorerMode ctx m
    => m [CTxEntry]
getLastTxs = do
    mempoolTxs     <- getMempoolTxs
    blockTxsWithTs <- getBlockchainLastTxs

    -- We take the mempool txs first, then topsorted blockchain ones.
    let newTxs      = mempoolTxs <> blockTxsWithTs

    pure $ tiToTxEntry <$> newTxs
  where
    -- Get last transactions from the blockchain.
    getBlockchainLastTxs
        :: ExplorerMode ctx m
        => m [TxInternal]
    getBlockchainLastTxs = do
        mLastTxs     <- getLastTransactions
        let lastTxs   = fromMaybe [] mLastTxs
        let lastTxsWH = map withHash lastTxs

        forM lastTxsWH toTxInternal
      where
        -- Convert transaction to TxInternal.
        toTxInternal
            :: (MonadThrow m, MonadDBRead m)
            => WithHash Tx
            -> m TxInternal
        toTxInternal (WithHash tx txId) = do
            extra <- EX.getTxExtra txId >>=
                maybeThrow (Internal "No extra info for tx in DB!")
            pure $ TxInternal extra tx


-- | Get block summary.
getBlockSummary
    :: ExplorerMode ctx m
    => CHash
    -> m CBlockSummary
getBlockSummary cHash = getBlockSummaryEMode prodMode cHash

getBlockSummaryEMode
    :: ExplorerMode ctx m
    => ExplorerMockMode m SscGodTossing
    -> CHash
    -> m CBlockSummary
getBlockSummaryEMode mode cHash = do
    headerHash <- unwrapOrThrow $ fromCHash cHash
    mainBlund  <- getMainBlund headerHash
    toBlockSummary mode mainBlund

-- | Get transactions from a block.
getBlockTxs
    :: ExplorerMode ctx m
    => CHash
    -> Word
    -> Word
    -> m [CTxBrief]
getBlockTxs cHash (fromIntegral -> lim) (fromIntegral -> off) = do
    h   <- unwrapOrThrow $ fromCHash cHash
    blk <- getMainBlock h
    txs <- topsortTxsOrFail withHash $ toList $ blk ^. mainBlockTxPayload . txpTxs

    forM (take lim . drop off $ txs) $ \tx -> do
        extra <- EX.getTxExtra (hash tx) >>=
                 maybeThrow (Internal "In-block transaction doesn't \
                                      \have extra info in DB")
        pure $ makeTxBrief tx extra


-- | Get address summary. Can return several addresses.
-- @PubKeyAddress@, @ScriptAddress@, @RedeemAddress@ and finally
-- @UnknownAddressType@.
getAddressSummary
    :: ExplorerMode ctx m
    => CAddress
    -> m CAddressSummary
getAddressSummary cAddr = do
    addr <- cAddrToAddr cAddr

    when (isUnknownAddressType addr) $
        throwM $ Internal "Unknown address type"

    balance <- mkCCoin . fromMaybe minBound <$> EX.getAddrBalance addr
    txIds <- getNewestFirst <$> EX.getAddrHistory addr

    transactions <- forM txIds $ \id -> do
        extra <- getTxExtraOrFail id
        tx <- getTxMain id extra
        pure $ makeTxBrief tx extra

    pure CAddressSummary {
        caAddress = cAddr,
        caType = getAddressType addr,
        caTxNum = fromIntegral $ length transactions,
        caBalance = balance,
        caTxList = transactions
    }
  where
    getAddressType :: Address -> CAddressType
    getAddressType Address {..} =
        case addrType of
            ATPubKey     -> CPubKeyAddress
            ATScript     -> CScriptAddress
            ATRedeem     -> CRedeemAddress
            ATUnknown {} -> CUnknownAddress

-- | Get transaction summary from transaction id. Looks at both the database
-- and the memory (mempool) for the transaction. What we have at the mempool
-- are transactions that have to be written in the blockchain.
getTxSummary
    :: ExplorerMode ctx m
    => CTxId
    -> m CTxSummary
getTxSummary cTxId = do
    -- There are two places whence we can fetch a transaction: MemPool and DB.
    -- However, TxExtra should be added in the DB when a transaction is added
    -- to MemPool. So we start with TxExtra and then figure out whence to fetch
    -- the rest.
    txId                   <- cTxIdToTxId cTxId
    -- Get from database, @TxExtra
    txExtra                <- getTxExtra txId

    -- If we found @TxExtra@ that means we found something saved on the
    -- blockchain and we don't have to fetch @MemPool@. But if we don't find
    -- anything on the blockchain, we go searching in the @MemPool@.
    if isJust txExtra
      then getTxSummaryFromBlockchain cTxId
      else getTxSummaryFromMemPool cTxId

  where
    -- Get transaction from blockchain (the database).
    getTxSummaryFromBlockchain
        :: (ExplorerMode ctx m)
        => CTxId
        -> m CTxSummary
    getTxSummaryFromBlockchain cTxId' = do
        txId                   <- cTxIdToTxId cTxId'
        txExtra                <- getTxExtraOrFail txId

        -- Return transaction extra (txExtra) fields
        let mBlockchainPlace    = teBlockchainPlace txExtra
        blockchainPlace        <- maybeThrow (Internal "No blockchain place.") mBlockchainPlace

        let headerHashBP        = fst blockchainPlace
        let txIndexInBlock      = snd blockchainPlace

        mb                     <- getMainBlock headerHashBP
        blkSlotStart           <- getBlkSlotStart mb

        let blockHeight         = fromIntegral $ mb ^. difficultyL
        let receivedTime        = teReceivedTime txExtra
        let blockTime           = timestampToPosix <$> blkSlotStart

        -- Get block epoch and slot index
        let blkHeaderSlot       = mb ^. mainBlockSlot
        let epochIndex          = getEpochIndex $ siEpoch blkHeaderSlot
        let slotIndex           = getSlotIndex  $ siSlot  blkHeaderSlot
        let blkHash             = toCHash headerHashBP

        tx <- maybeThrow (Internal "TxExtra return tx index that is out of bounds") $
              atMay (toList $ mb ^. mainBlockTxPayload . txpTxs) (fromIntegral txIndexInBlock)

        let inputOutputsMB      = map (fmap toaOut) $ NE.toList $ teInputOutputs txExtra
        let txOutputs           = convertTxOutputs . NE.toList $ _txOutputs tx

        let totalInputMB        = unsafeIntegerToCoin . sumCoins . map txOutValue <$> sequence inputOutputsMB
        let totalOutput         = unsafeIntegerToCoin $ sumCoins $ map snd txOutputs

        -- Verify that strange things don't happen with transactions
        whenJust totalInputMB $ \totalInput -> when (totalOutput > totalInput) $
            throwM $ Internal "Detected tx with output greater than input"

        pure $ CTxSummary
            { ctsId              = cTxId'
            , ctsTxTimeIssued    = timestampToPosix <$> receivedTime
            , ctsBlockTimeIssued = blockTime
            , ctsBlockHeight     = Just blockHeight
            , ctsBlockEpoch      = Just epochIndex
            , ctsBlockSlot       = Just slotIndex
            , ctsBlockHash       = Just blkHash
            , ctsRelayedBy       = Nothing
            , ctsTotalInput      = mkCCoinMB totalInputMB
            , ctsTotalOutput     = mkCCoin totalOutput
            , ctsFees            = mkCCoinMB $ (`unsafeSubCoin` totalOutput) <$> totalInputMB
            , ctsInputs          = map (fmap (second mkCCoin)) $ convertTxOutputsMB inputOutputsMB
            , ctsOutputs         = map (second mkCCoin) txOutputs
            }

    -- Get transaction from mempool (the memory).
    getTxSummaryFromMemPool
        :: (ExplorerMode ctx m)
        => CTxId
        -> m CTxSummary
    getTxSummaryFromMemPool cTxId' = do
        txId                   <- cTxIdToTxId cTxId'
        tx                     <- fetchTxFromMempoolOrFail txId

        let inputOutputs        = NE.toList . _txOutputs $ taTx tx
        let txOutputs           = convertTxOutputs inputOutputs

        let totalInput          = unsafeIntegerToCoin $ sumCoins $ map txOutValue inputOutputs
        let totalOutput         = unsafeIntegerToCoin $ sumCoins $ map snd txOutputs

        -- Verify that strange things don't happen with transactions
        when (totalOutput > totalInput) $
            throwM $ Internal "Detected tx with output greater than input"

        pure $ CTxSummary
            { ctsId              = cTxId'
            , ctsTxTimeIssued    = Nothing
            , ctsBlockTimeIssued = Nothing
            , ctsBlockHeight     = Nothing
            , ctsBlockEpoch      = Nothing
            , ctsBlockSlot       = Nothing
            , ctsBlockHash       = Nothing
            , ctsRelayedBy       = Nothing
            , ctsTotalInput      = mkCCoin totalInput
            , ctsTotalOutput     = mkCCoin totalOutput
            , ctsFees            = mkCCoin $ unsafeSubCoin totalInput totalOutput
            , ctsInputs          = map (Just . second mkCCoin) $ convertTxOutputs inputOutputs
            , ctsOutputs         = map (second mkCCoin) txOutputs
            }

data GenesisSummaryInternal = GenesisSummaryInternal
    { gsiNumRedeemed            :: !Int
    , gsiRedeemedAmountTotal    :: !Coin
    , gsiNonRedeemedAmountTotal :: !Coin
    }

getGenesisSummary
    :: ExplorerMode ctx m
    => m CGenesisSummary
getGenesisSummary = do
    grai <- getGenesisRedeemAddressInfo
    redeemAddressInfo <- V.mapM (uncurry getRedeemAddressInfo) grai
    let GenesisSummaryInternal {..} =
            V.foldr folder (GenesisSummaryInternal 0 minBound minBound)
            redeemAddressInfo
    let numTotal = length grai
    pure CGenesisSummary
        { cgsNumTotal = numTotal
        , cgsNumRedeemed = gsiNumRedeemed
        , cgsNumNotRedeemed = numTotal - gsiNumRedeemed
        , cgsRedeemedAmountTotal = mkCCoin gsiRedeemedAmountTotal
        , cgsNonRedeemedAmountTotal = mkCCoin gsiNonRedeemedAmountTotal
        }
  where
    getRedeemAddressInfo
        :: (MonadDBRead m, MonadThrow m)
        => Address -> Coin -> m GenesisSummaryInternal
    getRedeemAddressInfo address initialBalance = do
        currentBalance <- fromMaybe minBound <$> EX.getAddrBalance address
        if currentBalance > initialBalance then
            throwM $ Internal $ sformat
                ("Redeem address "%build%" had "%build%" at genesis, but now has "%build)
                address initialBalance currentBalance
        else
            -- Abusing gsiNumRedeemed here. We'd like to keep
            -- only one wrapper datatype, so we're storing an Int
            -- with a 0/1 value in a field that we call isRedeemed.
            let isRedeemed = if currentBalance == minBound then 1 else 0
                redeemedAmount = initialBalance `unsafeSubCoin` currentBalance
                amountLeft = currentBalance
            in pure $ GenesisSummaryInternal isRedeemed redeemedAmount amountLeft
    folder
        :: GenesisSummaryInternal
        -> GenesisSummaryInternal
        -> GenesisSummaryInternal
    folder
        (GenesisSummaryInternal isRedeemed redeemedAmount amountLeft)
        (GenesisSummaryInternal numRedeemed redeemedAmountTotal nonRedeemedAmountTotal) =
        GenesisSummaryInternal
            { gsiNumRedeemed = numRedeemed + isRedeemed
            , gsiRedeemedAmountTotal = redeemedAmountTotal `unsafeAddCoin` redeemedAmount
            , gsiNonRedeemedAmountTotal = nonRedeemedAmountTotal `unsafeAddCoin` amountLeft
            }

isAddressRedeemed :: MonadDBRead m => Address -> m Bool
isAddressRedeemed address = do
    currentBalance <- fromMaybe minBound <$> EX.getAddrBalance address
    pure $ currentBalance == minBound

getFilteredGrai :: ExplorerMode ctx m => CAddressesFilter -> m (V.Vector (Address, Coin))
getFilteredGrai addrFilt = do
    grai <- getGenesisRedeemAddressInfo
    case addrFilt of
            AllAddresses         ->
                pure grai
            RedeemedAddresses    ->
                V.filterM (isAddressRedeemed . fst) grai
            NonRedeemedAddresses ->
                V.filterM (isAddressNotRedeemed . fst) grai
  where
    isAddressNotRedeemed :: MonadDBRead m => Address -> m Bool
    isAddressNotRedeemed = fmap not . isAddressRedeemed

getGenesisAddressInfo
    :: (ExplorerMode ctx m)
    => Maybe Word  -- ^ pageNumber
    -> Word        -- ^ pageSize
    -> CAddressesFilter
    -> m [CGenesisAddressInfo]
getGenesisAddressInfo (fmap fromIntegral -> mPage) (fromIntegral -> pageSize) addrFilt = do
    filteredGrai <- getFilteredGrai addrFilt
    let pageNumber    = fromMaybe 1 mPage
        skipItems     = (pageNumber - 1) * pageSize
        requestedPage = V.slice skipItems pageSize filteredGrai
    V.toList <$> V.mapM toGenesisAddressInfo requestedPage
  where
    toGenesisAddressInfo :: ExplorerMode ctx m => (Address, Coin) -> m CGenesisAddressInfo
    toGenesisAddressInfo (address, coin) = do
        cgaiIsRedeemed <- isAddressRedeemed address
        -- Commenting out RSCoin address until it can actually be displayed.
        -- See comment in src/Pos/Explorer/Web/ClientTypes.hs for more information.
        pure CGenesisAddressInfo
            { cgaiCardanoAddress = toCAddress address
            -- , cgaiRSCoinAddress  = toCAddress address
            , cgaiGenesisAmount  = mkCCoin coin
            , ..
            }

getGenesisPagesTotal
    :: ExplorerMode ctx m
    => Word
    -> CAddressesFilter
    -> m Integer
getGenesisPagesTotal (fromIntegral -> pageSize) addrFilt = do
    filteredGrai <- getFilteredGrai addrFilt
    pure $ fromIntegral $ (length filteredGrai + pageSize - 1) `div` pageSize

-- | Search the blocks by epoch and slot. Slot is optional.
epochSlotSearch
    :: ExplorerMode ctx m
    => EpochIndex
    -> Maybe Word16
    -> m [CBlockEntry]
epochSlotSearch epochIndex slotIndex = do

    -- [CSE-236] Disable search for epoch only
    -- TODO: Remove restriction if epoch search will be optimized
    when (isNothing slotIndex) $
        throwM $ Internal "We currently do not support searching for epochs only."

    -- Get pages from the database
    -- TODO: Fix this Int / Integer thing once we merge repositories
    epochBlocksHH   <- getPageHHsOrThrow epochIndex
    -- TODO (ks): Extract mode for testing.
    blunds          <- forM epochBlocksHH $ getBlundOrThrow prodMode
    -- TODO (ks): Extract mode for testing.
    cBlocksEntry    <- forM (getEpochSlots slotIndex (rights' blunds)) $ toBlockEntry prodMode

    pure cBlocksEntry
  where
    rights' x = [(mb, u) | (Right mb, u) <- x]
    -- Get epoch slot block that's being searched or return all epochs if
    -- the slot is @Nothing@.
    getEpochSlots
        :: Maybe Word16
        -> [MainBlund SscGodTossing]
        -> [MainBlund SscGodTossing]
    getEpochSlots Nothing           blunds = blunds
    getEpochSlots (Just slotIndex') blunds = filter filterBlundsBySlotIndex blunds
      where
        getBlundSlotIndex
            :: MainBlund SscGodTossing
            -> Word16
        getBlundSlotIndex blund = getSlotIndex $ siSlot $ fst blund ^. mainBlockSlot

        filterBlundsBySlotIndex
            :: MainBlund SscGodTossing
            -> Bool
        filterBlundsBySlotIndex blund = getBlundSlotIndex blund == slotIndex'

    -- Either get the @HeaderHash@es from the @Epoch@ or throw an exception.
    getPageHHsOrThrow
        :: (MonadBlockDB SscGodTossing m, MonadThrow m)
        => EpochIndex
        -> m [HeaderHash]
    getPageHHsOrThrow epoch = getEpochBlocks epoch >>= maybeThrow (Internal errMsg)
      where
        errMsg :: Text
        errMsg = sformat ("No blocks on epoch "%build%" found!") epoch


getStatsTxs
    :: forall ctx m. ExplorerMode ctx m
    => Maybe Word
    -> m (Integer, [(CTxId, Byte)])
getStatsTxs mPageNumber = do
    -- Get blocks from the requested page
    blocksPage <- getBlocksPage mPageNumber 10

    blockPageTxsInfo <- getBlockPageTxsInfo blocksPage
    pure blockPageTxsInfo
  where
    getBlockPageTxsInfo
        :: (Integer, [CBlockEntry])
        -> m (Integer, [(CTxId, Byte)])
    getBlockPageTxsInfo (blockPageNumber, cBlockEntries) = do
        blockTxsInfo <- blockPageTxsInfo
        pure (blockPageNumber, blockTxsInfo)
      where
        cHashes :: [CHash]
        cHashes = cbeBlkHash <$> cBlockEntries

        blockPageTxsInfo :: m [(CTxId, Byte)]
        blockPageTxsInfo = concat <$> forM cHashes getBlockTxsInfo

        getBlockTxsInfo
            :: CHash
            -> m [(CTxId, Byte)]
        getBlockTxsInfo cHash = do
            h   <- unwrapOrThrow $ fromCHash cHash
            blk <- getMainBlock h
            txs <- topsortTxsOrFail withHash
                $ toList
                $ blk ^. mainBlockTxPayload . txpTxs

            pure $ txToTxIdSize <$> txs
          where
            txToTxIdSize :: Tx -> (CTxId, Byte)
            txToTxIdSize tx = (toCTxId $ hash tx, biSize tx)


--------------------------------------------------------------------------------
-- Helpers
--------------------------------------------------------------------------------

makeTxBrief :: Tx -> TxExtra -> CTxBrief
makeTxBrief tx extra = toTxBrief (TxInternal extra tx)

unwrapOrThrow :: ExplorerMode ctx m => Either Text a -> m a
unwrapOrThrow = either (throwM . Internal) pure

-- | Get transaction from memory (STM) or throw exception.
fetchTxFromMempoolOrFail :: ExplorerMode ctx m => TxId -> m TxAux
fetchTxFromMempoolOrFail txId = do
    memPoolTxs        <- localMemPoolTxs
    let memPoolTxsSize = HM.size memPoolTxs

    logDebug $ sformat ("Mempool size "%int%" found!") memPoolTxsSize

    let maybeTxAux = memPoolTxs ^. at txId
    maybeThrow (Internal "Transaction missing in MemPool!") maybeTxAux

  where
    -- type TxMap = HashMap TxId TxAux
    localMemPoolTxs
        :: (MonadIO m, MonadTxpMem ext ctx m)
        => m TxMap
    localMemPoolTxs = do
      memPool <- getMemPool
      pure $ memPool ^. mpLocalTxs

getMempoolTxs :: ExplorerMode ctx m => m [TxInternal]
getMempoolTxs = do

    localTxs <- fmap reverse $ topsortTxsOrFail mkWhTx =<< tlocalTxs

    fmap catMaybes . forM localTxs $ \(id, txAux) -> do
        mextra <- getTxExtra id
        forM mextra $ \extra -> pure $ TxInternal extra (taTx txAux)
  where
    tlocalTxs :: (MonadIO m, MonadTxpMem ext ctx m) => m [(TxId, TxAux)]
    tlocalTxs = getLocalTxs

    mkWhTx :: (TxId, TxAux) -> WithHash Tx
    mkWhTx (txid, txAux) = WithHash (taTx txAux) txid

getBlkSlotStart :: MonadSlots ctx m => MainBlock ssc -> m (Maybe Timestamp)
getBlkSlotStart blk = getSlotStart $ blk ^. gbHeader . gbhConsensus . mcdSlot

topsortTxsOrFail :: (MonadThrow m, Eq a) => (a -> WithHash Tx) -> [a] -> m [a]
topsortTxsOrFail f =
    maybeThrow (Internal "Dependency loop in txs set") .
    topsortTxs f

-- Either get the block from the @HeaderHash@ or throw an exception.
getBlundOrThrow
    :: forall m. (MonadBlockDB SscGodTossing m, MonadThrow m)
    => ExplorerMockMode m SscGodTossing
    -> HeaderHash
    -> m (Blund SscGodTossing)
getBlundOrThrow mode headerHash =
    blkGetBlundE headerHash >>= maybeThrow (Internal "Blund with hash cannot be found!")
  where
    -- A function from mode.
    blkGetBlundE
        :: MonadBlockDB SscGodTossing m
        => HeaderHash
        -> m (Maybe (Blund SscGodTossing))
    blkGetBlundE = emmGetBlundFromHH mode

-- | Deserialize Cardano or RSCoin address and convert it to Cardano address.
-- Throw exception on failure.
cAddrToAddr :: MonadThrow m => CAddress -> m Address
cAddrToAddr cAddr@(CAddress rawAddrText) =
    -- Try decoding address as base64. If both decoders succeed,
    -- the output of the first one is returned
    let mDecodedBase64 =
            rightToMaybe (B64.decode rawAddrText) <|>
            rightToMaybe (B64.decodeUrl rawAddrText)

    in case mDecodedBase64 of
        Just addr -> do
            -- the decoded address can be both the RSCoin address and the Cardano address.
            -- * RSCoin address == 32 bytes
            -- * Cardano address >= 34 bytes
            if (BS.length addr == 32)
                then pure $ makeRedeemAddress $ redeemPkBuild addr
                else either badCardanoAddress pure (fromCAddress cAddr)
        Nothing ->
            -- cAddr is in Cardano address format or it's not valid
            either badCardanoAddress pure (fromCAddress cAddr)
  where

    badCardanoAddress = const $ throwM $ Internal "Invalid Cardano address!"

-- | Deserialize transaction ID.
-- Throw exception on failure.
cTxIdToTxId :: MonadThrow m => CTxId -> m TxId
cTxIdToTxId cTxId = either exception pure (fromCTxId cTxId)
  where
    exception = const $ throwM $ Internal "Invalid transaction id!"

getMainBlund :: ExplorerMode ctx m => HeaderHash -> m (MainBlund SscGodTossing)
getMainBlund h = do
    (blk, undo) <- blkGetBlund h >>= maybeThrow (Internal "No block found")
    either (const $ throwM $ Internal "Block is genesis block") (pure . (,undo)) blk

getMainBlock :: ExplorerMode ctx m => HeaderHash -> m (MainBlock SscGodTossing)
getMainBlock = fmap fst . getMainBlund

-- | Get transaction extra from the database, and if you don't find it
-- throw an exception.
getTxExtraOrFail :: MonadDBRead m => TxId -> m TxExtra
getTxExtraOrFail txId = getTxExtra txId >>= maybeThrow exception
  where
    exception = Internal "Transaction not found"

getTxMain :: ExplorerMode ctx m => TxId -> TxExtra -> m Tx
getTxMain id TxExtra {..} = case teBlockchainPlace of
    Nothing -> taTx <$> fetchTxFromMempoolOrFail id
    Just (hh, idx) -> do
        mb <- getMainBlock hh
        maybeThrow (Internal "TxExtra return tx index that is out of bounds") $
            atMay (toList $ mb ^. mainBlockTxPayload . txpTxs) $ fromIntegral idx<|MERGE_RESOLUTION|>--- conflicted
+++ resolved
@@ -45,11 +45,7 @@
 import qualified Data.HashMap.Strict              as HM
 import qualified Data.List.NonEmpty               as NE
 import           Data.Maybe                       (fromMaybe)
-<<<<<<< HEAD
-
-=======
 import qualified Data.Vector                      as V
->>>>>>> fb62812f
 import           Formatting                       (build, int, sformat, (%))
 import           Network.Wai                      (Application)
 import qualified Serokell.Util.Base64             as B64
@@ -62,42 +58,29 @@
                                                    mainBlockTxPayload, mcdSlot)
 import           Pos.Block.Types                  (Blund, Undo)
 import           Pos.Communication                (SendActions)
-import           Pos.Context                      (genesisUtxo, unGenesisUtxo)
 import           Pos.Core                         (AddrType (..), Address (..), Coin,
-<<<<<<< HEAD
                                                    EpochIndex, HasConfiguration,
-                                                   HeaderHash, Timestamp, difficultyL,
-                                                   gbHeader, gbhConsensus,
-                                                   getChainDifficulty, isRedeemAddress,
-                                                   isUnknownAddressType,
-                                                   makeRedeemAddress, mkCoin, siEpoch,
-                                                   siSlot, sumCoins, timestampToPosix,
-                                                   unsafeIntegerToCoin, unsafeSubCoin)
-import           Pos.Crypto                       (WithHash (..), hash, redeemPkBuild,
-                                                   withHash)
-import           Pos.DB.Block                     (MonadBlockDB, blkGetBlund)
-=======
-                                                   EpochIndex, HeaderHash, Timestamp,
-                                                   coinToInteger, difficultyL, gbHeader,
-                                                   gbhConsensus, getChainDifficulty,
+                                                   HeaderHash, Timestamp, coinToInteger,
+                                                   difficultyL, gbHeader, gbhConsensus,
+                                                   getChainDifficulty,
                                                    isUnknownAddressType,
                                                    makeRedeemAddress, siEpoch, siSlot,
                                                    sumCoins, timestampToPosix,
                                                    unsafeAddCoin, unsafeIntegerToCoin,
                                                    unsafeSubCoin)
->>>>>>> fb62812f
+
+import           Pos.DB.Block                     (MonadBlockDB, blkGetBlund)
 import           Pos.DB.Class                     (MonadDBRead)
+
+import           Pos.Crypto                       (WithHash (..), hash, redeemPkBuild,
+                                                   withHash)
 import           Pos.Slotting                     (MonadSlots (..), getSlotStart)
 import           Pos.Ssc.GodTossing               (SscGodTossing)
 import           Pos.Txp                          (MonadTxpMem, Tx (..), TxAux, TxId,
                                                    TxMap, TxOutAux (..), getLocalTxs,
                                                    getMemPool, mpLocalTxs, taTx,
                                                    topsortTxs, txOutValue, txpTxs,
-<<<<<<< HEAD
-                                                   utxoToAddressCoinPairs, _txOutputs)
-=======
                                                    _txOutputs)
->>>>>>> fb62812f
 import           Pos.Util                         (maybeThrow)
 import           Pos.Util.Chrono                  (NewestFirst (..))
 import           Pos.Web                          (serveImplNoTLS)
@@ -131,6 +114,7 @@
 import           Pos.Ssc.GodTossing.Configuration (HasGtConfiguration)
 
 
+
 ----------------------------------------------------------------
 -- Top level functionality
 ----------------------------------------------------------------
@@ -226,16 +210,10 @@
     getStatsTxsDefault page =
         catchExplorerError $ getStatsTxs page
 
-<<<<<<< HEAD
-    defaultPageSize size  = (fromIntegral $ fromMaybe 10 size)
-    defaultLimit limit    = (fromIntegral $ fromMaybe 10 limit)
-    defaultSkip  skip     = (fromIntegral $ fromMaybe 0  skip)
-=======
     defaultPageSize size   = (fromIntegral $ fromMaybe 10 size)
     defaultLimit limit     = (fromIntegral $ fromMaybe 10 limit)
     defaultSkip  skip      = (fromIntegral $ fromMaybe 0  skip)
     defaultAddressesFilter = fromMaybe AllAddresses
->>>>>>> fb62812f
 
 ----------------------------------------------------------------
 -- API Functions
