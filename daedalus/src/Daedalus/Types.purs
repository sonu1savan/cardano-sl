--- conflicted
+++ resolved
@@ -89,11 +89,7 @@
 -- TODO: it would be useful to extend purescript-bridge
 -- and generate lenses
 walletAddressToUrl :: CWalletAddress -> String
-<<<<<<< HEAD
-walletAddressToUrl (CWalletAddress r) = _address r.cwaWSId <> "@" <> toString r.cwaIndex
-=======
 walletAddressToUrl (CWalletAddress r) = r
->>>>>>> 732a2c76
 
 _hash :: CHash -> String
 _hash (CHash h) = h
@@ -121,35 +117,16 @@
 mkCCoin amount = CCoin { getCCoin: amount }
 
 -- NOTE: use genericRead maybe https://github.com/paluh/purescript-generic-read-example
-<<<<<<< HEAD
 mkCWSetAssurance :: String -> CT.CWalletSetAssurance
 mkCWSetAssurance = either (const CT.CWANormal) id <<< decodeJson <<< fromString
 
 mkCWalletMeta :: String -> CT.CWalletMeta
 mkCWalletMeta wName =
     CT.CWalletMeta { cwName: wName
-=======
-mkCWalletType :: String -> CT.CWalletType
-mkCWalletType = either (const CT.CWTPersonal) id <<< decodeJson <<< fromString
+                   }
 
 mkCWalletAddress :: String -> CT.CWalletAddress
 mkCWalletAddress = CWalletAddress
-
-mkCCurrency :: String -> CT.CCurrency
-mkCCurrency = either (const CT.ADA) id <<< decodeJson <<< fromString
-
-mkCWAssurance :: String -> CT.CWalletAssurance
-mkCWAssurance = either (const CT.CWANormal) id <<< decodeJson <<< fromString
-
-mkCWalletMeta :: String -> String -> String -> String -> Int -> CT.CWalletMeta
-mkCWalletMeta wType wCurrency wName wAssurance wUnit =
-    CT.CWalletMeta { cwType: mkCWalletType wType
-                   , cwCurrency: mkCCurrency wCurrency
-                   , cwName: wName
-                   , cwAssurance: mkCWAssurance wAssurance
-                   , cwUnit: wUnit
->>>>>>> 732a2c76
-                   }
 
 mkCInitialized :: Int -> Int -> CT.CInitialized
 mkCInitialized total preInit =
