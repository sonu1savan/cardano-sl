module Main
       ( main
       ) where

import           Universum

<<<<<<< HEAD
import           Control.Lens          ((?~))
import           Data.Aeson            (eitherDecode)
import qualified Data.ByteString.Lazy  as BSL
import qualified Data.HashMap.Strict   as HM
import qualified Data.List             as L
import qualified Data.Map.Strict       as Map
import qualified Data.Text             as T
import           Formatting            (build, sformat, shown, (%))
import           Serokell.Util.Base16  (base16F)
import           Serokell.Util.Text    (listJson)
import           System.Directory      (createDirectoryIfMissing)
import           System.FilePath       (takeDirectory, (</>))
import           System.FilePath.Glob  (glob)
import           System.Wlog           (Severity (Debug), WithLogger, consoleOutB,
                                        lcTermSeverity, logError, logInfo, setupLogging,
                                        usingLoggerName)

import           Pos.Binary            (asBinary, decodeFull, serialize')
import           Pos.Core              (StakeholderId, addressDetailedF, addressHash,
                                        makePubKeyAddressBoot, makeRedeemAddress, mkCoin)
import           Pos.Crypto            (EncryptedSecretKey (..), VssKeyPair,
                                        fullPublicKeyHexF, hashHexF, redeemPkB64F,
                                        setGlobalRandomSeed, toVssPublicKey)
import           Pos.Crypto.Signing    (SecretKey (..), toPublic)
import           Pos.Genesis           (AddrDistribution, BalanceDistribution (..),
                                        GenesisCoreData (..), GenesisGtData (..),
                                        genesisDevHdwSecretKeys, genesisDevSecretKeys,
                                        mkGenesisCoreData, noGenesisDelegation)
import           Pos.Launcher          (applyConfigInfo)
import           Pos.Util.UserSecret   (readUserSecret, usKeys, usPrimKey, usVss,
                                        usWalletSet)
import           Pos.Util.Util         (leftToPanic)
import           Pos.Wallet.Web.Secret (wusRootKey)

import           Avvm                  (aeCoin, applyBlacklisted, avvmAddrDistribution,
                                        utxo)
import           KeygenOptions         (AvvmBalanceOptions (..),
                                        DumpAvvmSeedsOptions (..), FakeAvvmOptions (..),
                                        GenesisGenOptions (..), KeygenCommand (..),
                                        KeygenOptions (..), TestBalanceOptions (..),
                                        getKeygenOptions)
import           Testnet               (genTestnetDistribution, generateFakeAvvm,
                                        generateKeyfile, rearrangeKeyfile)
=======
import           Control.Lens           ((?~))
import           Crypto.Random          (MonadRandom)
import           Data.ByteString.Base58 (bitcoinAlphabet, encodeBase58)
import qualified Data.List              as L
import qualified Data.Text              as T
import           Formatting             (build, sformat, stext, (%))
import           System.Directory       (createDirectoryIfMissing)
import           System.FilePath        ((</>))
import           System.FilePath.Glob   (glob)
import           System.Wlog            (Severity (Debug), WithLogger, consoleOutB,
                                         lcTermSeverity, logInfo, setupLogging,
                                         usingLoggerName)
import qualified Text.JSON.Canonical    as CanonicalJSON

import           Pos.Binary             (asBinary, serialize')
import           Pos.Core               (CoreConfiguration (..),
                                         GenesisConfiguration (..),
                                         GenesisInitializer (..), addressHash, ccGenesis,
                                         coreConfiguration, generateFakeAvvm,
                                         generateSecrets, generatedSecrets, gsInitializer,
                                         mkVssCertificate, vcSigningKey, vssMaxTTL)
import           Pos.Crypto             (EncryptedSecretKey (..), SecretKey (..),
                                         VssKeyPair, hashHexF, noPassEncrypt,
                                         redeemPkB64F, toPublic, toVssPublicKey)
import           Pos.Launcher           (HasConfigurations, withConfigurations)
import           Pos.Util.UserSecret    (readUserSecret, takeUserSecret, usKeys,
                                         usPrimKey, usVss, usWalletSet,
                                         writeUserSecretRelease)
import           Pos.Wallet.Web.Secret  (wusRootKey)

import           Dump                   (dumpFakeAvvmSeed, dumpGeneratedGenesisData,
                                         dumpKeyfile)
import           KeygenOptions          (DumpAvvmSeedsOptions (..), GenKeysOptions (..),
                                         KeygenCommand (..), KeygenOptions (..),
                                         getKeygenOptions)
>>>>>>> e74686f7

----------------------------------------------------------------------------
-- Helpers
----------------------------------------------------------------------------

rearrangeKeyfile :: (MonadIO m, MonadThrow m, WithLogger m) => FilePath -> m ()
rearrangeKeyfile fp = do
    us <- takeUserSecret fp
    let sk = maybeToList $ us ^. usPrimKey
    writeUserSecretRelease $
        us & usKeys %~ (++ map noPassEncrypt sk)

----------------------------------------------------------------------------
-- Commands
----------------------------------------------------------------------------

rearrange :: (MonadIO m, MonadThrow m, WithLogger m) => FilePath -> m ()
rearrange msk = mapM_ rearrangeKeyfile =<< liftIO (glob msk)

genPrimaryKey :: (HasConfigurations, MonadIO m, MonadThrow m, WithLogger m, MonadRandom m) => FilePath -> m ()
genPrimaryKey path = do
    sk <- liftIO $ generateSecrets Nothing
    void $ dumpKeyfile True path sk
    logInfo $ "Successfully generated primary key " <> (toText path)

readKey :: (MonadIO m, MonadThrow m, WithLogger m) => FilePath -> m ()
readKey path = do
    us <- readUserSecret path
    logInfo $ maybe "No Primary key"
                    (("Primary: " <>) . showKeyWithAddressHash) $
                    view usPrimKey us
    logInfo $ maybe "No wallet set"
                    (("Wallet set: " <>) . showKeyWithAddressHash . decryptESK . view wusRootKey) $
                    view usWalletSet us
    logInfo $ "Keys: " <> (T.concat $ L.intersperse "\n" $
                           map (showKeyWithAddressHash . decryptESK) $
                           view usKeys us)
    logInfo $ maybe "No vss"
                    (("Vss PK: " <>) . showPvssKey) $
                    view usVss us

showKeyWithAddressHash :: SecretKey -> Text
showKeyWithAddressHash sk =
<<<<<<< HEAD
    sformat (fullPublicKeyHexF%"; address hash: "%hashHexF) pk ah
=======
    sformat (stext%"; address hash: "%hashHexF) (toBase58Text pk) ah
>>>>>>> e74686f7
  where
    pk = toPublic sk
    toBase58Text = decodeUtf8 . encodeBase58 bitcoinAlphabet . serialize'
    ah = addressHash pk

showPvssKey :: VssKeyPair -> Text
showPvssKey sk =
    sformat (base16F%"; short = "%build) (serialize' pk) (asBinary pk)
  where
    pk = toVssPublicKey sk

decryptESK :: EncryptedSecretKey -> SecretKey
decryptESK (EncryptedSecretKey sk _) = SecretKey sk

dumpAvvmSeeds
    :: (MonadIO m, WithLogger m)
    => DumpAvvmSeedsOptions -> m ()
dumpAvvmSeeds DumpAvvmSeedsOptions{..} = do
    logInfo $ "Generating fake avvm data into " <> fromString dasPath
    liftIO $ createDirectoryIfMissing True dasPath

    when (dasNumber <= 0) $ error $
        "number of seeds should be positive, but it's " <> show dasNumber

    (fakeAvvmPubkeys, seeds) <-
        liftIO $ unzip <$> replicateM (fromIntegral dasNumber) generateFakeAvvm

    forM_ (zip seeds [1 .. dasNumber]) $ \(seed, i) ->
        dumpFakeAvvmSeed (dasPath </> ("key"<>show i<>".seed")) seed
    forM_ (fakeAvvmPubkeys `zip` [1..dasNumber]) $
        \(rPk,i) -> writeFile (dasPath </> "key"<>show i<>".pk")
                              (sformat redeemPkB64F rPk)

    logInfo $ "Seeds were generated"

generateKeysByGenesis
    :: (HasConfigurations, MonadIO m, WithLogger m, MonadThrow m, MonadRandom m)
    => GenKeysOptions -> m ()
generateKeysByGenesis GenKeysOptions{..} = do
    case ccGenesis coreConfiguration of
        GCSrc {} ->
            error $ "Launched source file conf"
        GCSpec spec -> case gsInitializer spec of
            MainnetInitializer{}   -> error "Can't generate keys for MainnetInitializer"
            TestnetInitializer{..} -> do
                dumpGeneratedGenesisData (gkoOutDir, gkoKeyPattern)
                                         tiTestBalance
                                         (fromMaybe (error "No secrets for genesis") generatedSecrets)
                logInfo (toText gkoOutDir <> " generated successfully")

genVssCert
    :: (HasConfigurations, WithLogger m, MonadIO m)
    => FilePath -> m ()
genVssCert path = do
    us <- readUserSecret path
    let primKey = fromMaybe (error "No primary key") (us ^. usPrimKey)
        vssKey  = fromMaybe (error "No VSS key") (us ^. usVss)
    let cert = mkVssCertificate
                 primKey
                 (asBinary (toVssPublicKey vssKey))
                 (vssMaxTTL - 1)
    putText $ sformat ("JSON: key "%hashHexF%", value "%stext)
              (addressHash $ vcSigningKey cert)
              (decodeUtf8 $
                    CanonicalJSON.renderCanonicalJSON $
                    runIdentity $
                    CanonicalJSON.toJSON cert)

----------------------------------------------------------------------------
-- Main
----------------------------------------------------------------------------

main :: IO ()
main = do
    KeygenOptions{..} <- getKeygenOptions
    applyConfigInfo koConfigInfo
    setupLogging $ consoleOutB & lcTermSeverity ?~ Debug
    usingLoggerName "keygen" $ withConfigurations koConfigurationOptions $ do
        logInfo "Processing command"
        case koCommand of
            RearrangeMask msk       -> rearrange msk
            GenerateKey path        -> genPrimaryKey path
            GenerateVss path        -> genVssCert path
            ReadKey path            -> readKey path
            DumpAvvmSeeds opts      -> dumpAvvmSeeds opts
            GenerateKeysBySpec gkbg -> generateKeysByGenesis gkbg<|MERGE_RESOLUTION|>--- conflicted
+++ resolved
@@ -4,51 +4,6 @@
 
 import           Universum
 
-<<<<<<< HEAD
-import           Control.Lens          ((?~))
-import           Data.Aeson            (eitherDecode)
-import qualified Data.ByteString.Lazy  as BSL
-import qualified Data.HashMap.Strict   as HM
-import qualified Data.List             as L
-import qualified Data.Map.Strict       as Map
-import qualified Data.Text             as T
-import           Formatting            (build, sformat, shown, (%))
-import           Serokell.Util.Base16  (base16F)
-import           Serokell.Util.Text    (listJson)
-import           System.Directory      (createDirectoryIfMissing)
-import           System.FilePath       (takeDirectory, (</>))
-import           System.FilePath.Glob  (glob)
-import           System.Wlog           (Severity (Debug), WithLogger, consoleOutB,
-                                        lcTermSeverity, logError, logInfo, setupLogging,
-                                        usingLoggerName)
-
-import           Pos.Binary            (asBinary, decodeFull, serialize')
-import           Pos.Core              (StakeholderId, addressDetailedF, addressHash,
-                                        makePubKeyAddressBoot, makeRedeemAddress, mkCoin)
-import           Pos.Crypto            (EncryptedSecretKey (..), VssKeyPair,
-                                        fullPublicKeyHexF, hashHexF, redeemPkB64F,
-                                        setGlobalRandomSeed, toVssPublicKey)
-import           Pos.Crypto.Signing    (SecretKey (..), toPublic)
-import           Pos.Genesis           (AddrDistribution, BalanceDistribution (..),
-                                        GenesisCoreData (..), GenesisGtData (..),
-                                        genesisDevHdwSecretKeys, genesisDevSecretKeys,
-                                        mkGenesisCoreData, noGenesisDelegation)
-import           Pos.Launcher          (applyConfigInfo)
-import           Pos.Util.UserSecret   (readUserSecret, usKeys, usPrimKey, usVss,
-                                        usWalletSet)
-import           Pos.Util.Util         (leftToPanic)
-import           Pos.Wallet.Web.Secret (wusRootKey)
-
-import           Avvm                  (aeCoin, applyBlacklisted, avvmAddrDistribution,
-                                        utxo)
-import           KeygenOptions         (AvvmBalanceOptions (..),
-                                        DumpAvvmSeedsOptions (..), FakeAvvmOptions (..),
-                                        GenesisGenOptions (..), KeygenCommand (..),
-                                        KeygenOptions (..), TestBalanceOptions (..),
-                                        getKeygenOptions)
-import           Testnet               (genTestnetDistribution, generateFakeAvvm,
-                                        generateKeyfile, rearrangeKeyfile)
-=======
 import           Control.Lens           ((?~))
 import           Crypto.Random          (MonadRandom)
 import           Data.ByteString.Base58 (bitcoinAlphabet, encodeBase58)
@@ -84,7 +39,6 @@
 import           KeygenOptions          (DumpAvvmSeedsOptions (..), GenKeysOptions (..),
                                          KeygenCommand (..), KeygenOptions (..),
                                          getKeygenOptions)
->>>>>>> e74686f7
 
 ----------------------------------------------------------------------------
 -- Helpers
@@ -128,21 +82,14 @@
 
 showKeyWithAddressHash :: SecretKey -> Text
 showKeyWithAddressHash sk =
-<<<<<<< HEAD
-    sformat (fullPublicKeyHexF%"; address hash: "%hashHexF) pk ah
-=======
     sformat (stext%"; address hash: "%hashHexF) (toBase58Text pk) ah
->>>>>>> e74686f7
   where
     pk = toPublic sk
     toBase58Text = decodeUtf8 . encodeBase58 bitcoinAlphabet . serialize'
     ah = addressHash pk
 
 showPvssKey :: VssKeyPair -> Text
-showPvssKey sk =
-    sformat (base16F%"; short = "%build) (serialize' pk) (asBinary pk)
-  where
-    pk = toVssPublicKey sk
+showPvssKey = sformat build . asBinary . toVssPublicKey
 
 decryptESK :: EncryptedSecretKey -> SecretKey
 decryptESK (EncryptedSecretKey sk _) = SecretKey sk
@@ -208,7 +155,6 @@
 main :: IO ()
 main = do
     KeygenOptions{..} <- getKeygenOptions
-    applyConfigInfo koConfigInfo
     setupLogging $ consoleOutB & lcTermSeverity ?~ Debug
     usingLoggerName "keygen" $ withConfigurations koConfigurationOptions $ do
         logInfo "Processing command"
