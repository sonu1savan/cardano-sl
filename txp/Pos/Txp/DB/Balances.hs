--- conflicted
+++ resolved
@@ -38,15 +38,9 @@
 import           Serokell.Util                (Color (Red), colorize)
 import           System.Wlog                  (WithLogger, logError)
 
-<<<<<<< HEAD
 import           Pos.Binary.Class             (encode)
-import           Pos.Core                     (Coin, StakeholderId, coinF, mkCoin,
-                                               sumCoins, unsafeAddCoin,
-=======
-import           Pos.Binary.Class             (encodeStrict)
 import           Pos.Core                     (Coin, GenesisStakes (..), StakeholderId,
                                                coinF, mkCoin, sumCoins, unsafeAddCoin,
->>>>>>> 9fd9b06b
                                                unsafeIntegerToCoin)
 import qualified Pos.Core.Constants           as Const
 import           Pos.Crypto                   (shortHashF)
