--- conflicted
+++ resolved
@@ -41,8 +41,7 @@
 
 import           Pos.Binary.Class                   (Bi (..))
 import           Pos.Communication.Limits.Instances ()
-import           Pos.Communication.Limits.Types     (MessageLimited,
-                                                     recvLimited)
+import           Pos.Communication.Limits.Types     (MessageLimited, recvLimited)
 import           Pos.Communication.Listener         (listenerConv)
 import           Pos.Communication.PeerState        (WithPeerState)
 import           Pos.Communication.Protocol         (Conversation (..),
@@ -429,15 +428,8 @@
        , Bi (ReqMsg key)
        )
     => Text -> SendActions m -> key -> contents -> m ()
-<<<<<<< HEAD
 invReqDataFlowNeighbors what sendActions key dt = handleAll handleE $
-    undefined -- CSL-1122 uncomment w/o limits
-    -- reifyMsgLimit (Proxy @(ReqMsg key)) $ \lim -> do
-    --     converseToNeighbors sendActions (pure . Conversation . invReqDataFlowDo what key dt lim)
-=======
-invReqDataFlowNeighbors what sendActions key dt = handleAll handleE $ 
     converseToNeighbors sendActions (pure . Conversation . invReqDataFlowDo what key dt )
->>>>>>> 69e89614
   where
     handleE e = logWarning $
         sformat ("Error sending "%stext%", key = "%build%" to neighbors: "%shown) what key e
@@ -454,15 +446,8 @@
        )
     => Text -> SendActions m -> NodeId -> key -> contents -> m ()
 invReqDataFlow what sendActions addr key dt = handleAll handleE $
-<<<<<<< HEAD
-    undefined -- CSL-1122 uncomment w/o limits
-    -- reifyMsgLimit (Proxy @(ReqMsg key)) $ \lim ->
-    --    withConnectionTo sendActions addr $
-    --    const $ pure $ Conversation $ invReqDataFlowDo what key dt lim addr
-=======
     withConnectionTo sendActions addr $
     const $ pure $ Conversation $ invReqDataFlowDo what key dt addr
->>>>>>> 69e89614
   where
     handleE e = logWarning $
         sformat ("Error sending "%stext%", key = "%build%" to "%shown%": "%shown)
