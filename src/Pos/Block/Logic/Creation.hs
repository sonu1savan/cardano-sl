--- conflicted
+++ resolved
@@ -22,7 +22,6 @@
 import           Data.Default               (Default (def))
 import           Ether.Internal             (HasLens (..))
 import           Formatting                 (build, fixed, ords, sformat, stext, (%))
-import           Mockable                   (CurrentTime, Mockable)
 import           Serokell.Data.Memory.Units (Byte, memory)
 import           System.Wlog                (WithLogger, logDebug, logError, logInfo)
 
@@ -72,7 +71,6 @@
 type MonadCreateBlock ssc ctx m
      = ( MonadReader ctx m
        , HasPrimaryKey ctx
-<<<<<<< HEAD
        , HasSlogContext ctx -- to check chain quality
        , WithLogger m
        , DB.MonadBlockDB ssc m
@@ -86,11 +84,6 @@
        , HasLens UpdateContext ctx UpdateContext
        , MonadSscMem ssc ctx m
        , SscLocalDataClass ssc
-=======
-       , HasLens BlkSemaphore ctx BlkSemaphore
-       , HasSlogContext ctx
-       , Mockable CurrentTime m
->>>>>>> ebcf8ec7
        )
 
 ----------------------------------------------------------------------------
@@ -266,114 +259,6 @@
     tipEOS :: EpochOrSlot
     tipEOS = getEpochOrSlot tipHeader
 
-<<<<<<< HEAD
-=======
-data RawPayload ssc = RawPayload
-    { rpTxp    :: ![TxAux]
-    , rpSsc    :: !(SscPayload ssc)
-    , rpDlg    :: !DlgPayload
-    , rpUpdate :: !UpdatePayload
-    }
-
--- Create main block and apply it, if block passed checks,
--- otherwise clear mem pools and try again.
--- Returns valid block or fail.
--- Here we assume that blkSemaphore has been taken.
-createMainBlockFinish
-    :: forall ssc ctx m.
-       (CreationMode ssc ctx m)
-    => SlotId
-    -> ProxySKBlockInfo
-    -> BlockHeader ssc
-    -> ExceptT Text m (MainBlock ssc)
-createMainBlockFinish slotId pske prevHeader = do
-    unchecked@(uncheckedBlock, _, _) <- createBlundFromMemPool
-    (block, undo, pModifier) <-
-        verifyCreatedBlock uncheckedBlock (pure unchecked) fallbackCreateBlock
-    lift $ applyBlocksUnsafe (one (Right block, undo)) (Just pModifier)
-    pure block
-  where
-    createBlundFromMemPool :: ExceptT Text m (MainBlock ssc, Undo, PollModifier)
-    createBlundFromMemPool = do
-        (rawPay, undoNoUS) <- getRawPayloadAndUndo slotId
-        -- Create block
-        sk <- getOurSecretKey
-        -- 100 bytes is substracted to account for different unexpected
-        -- overhead.  You can see that in bitcoin blocks are 1-2kB less
-        -- than limit. So i guess it's fine in general.
-        sizeLimit <- (\x -> bool 0 (x - 100) (x > 100)) <$> UDB.getMaxBlockSize
-        block <- createMainBlockPure sizeLimit prevHeader pske slotId sk rawPay
-        logInfo $ "Created main block of size: " <> sformat memory (biSize block)
-        -- Create Undo
-        (pModifier, usUndo) <-
-            runExceptT (usVerifyBlocks False (one (toUpdateBlock (Right block)))) >>=
-            either (const $ throwError "Couldn't get pModifier while creating MainBlock") pure
-        let undo = undoNoUS (usUndo ^. _Wrapped . _neHead)
-        evaluateNF_ (undo, block)
-        pure (block, undo, pModifier)
-    verifyCreatedBlock ::
-        forall n a. BlockVerifyMode ssc ctx n =>
-        MainBlock ssc -> n a -> (Text -> n a) -> n a
-    verifyCreatedBlock block onSuccess onFailure =
-        verifyBlocksPrefix (one (Right block)) >>=
-        either onFailure (const onSuccess)
-    clearMempools = lift $ do
-        clearTxpMemPool "createMainBlockFinish"
-        sscResetLocal
-        clearUSMemPool
-        clearDlgMemPool
-    fallbackCreateBlock :: Text -> ExceptT Text m (MainBlock ssc, Undo, PollModifier)
-    fallbackCreateBlock er = do
-        logError $ sformat ("We've created bad main block: "%stext) er
-        -- FIXME [CSL-1340]: it should be reported as 'RError'.
-        lift $ reportMisbehaviourSilent False $
-            sformat ("We've created bad main block: "%build) er
-        logDebug $ "Creating empty block"
-        clearMempools
-        emptyBlund@(emptyBlock, _, _) <- createBlundFromMemPool
-        lift $ verifyCreatedBlock emptyBlock (pure emptyBlund)
-            (assertionFailed . sformat
-             ("We couldn't create even block with empty payload: "%stext))
-
-getRawPayloadAndUndo
-    :: forall ssc ctx m.
-       (CreationMode ssc ctx m)
-    => SlotId
-    -> ExceptT Text m (RawPayload ssc, (USUndo -> Undo))
-getRawPayloadAndUndo slotId = do
-    (localTxs, txUndo) <- lift getLocalTxsNUndo
-    sortedTxs <- maybe onBrokenTopo pure $ topsortTxs convertTx localTxs
-    sscData <- sscGetLocalPayload @ssc slotId
-    usPayload <- note onNoUS =<< lift (usPreparePayload slotId)
-    (dlgPayload, pskUndo) <- lift $ getDlgMempool
-    txpUndo <- reverse <$> foldM (prependToUndo txUndo) [] sortedTxs
-    slogUndo <- getSlogUndo
-    let undo usUndo = Undo txpUndo pskUndo usUndo slogUndo
-    let rawPayload =
-            RawPayload
-            { rpTxp = map snd sortedTxs
-            , rpSsc = sscData
-            , rpDlg = dlgPayload
-            , rpUpdate = usPayload
-            }
-    return (rawPayload, undo)
-  where
-    prependToUndo txUndo undos tx =
-        case (: undos) <$> HM.lookup (fst tx) txUndo of
-            Just res -> pure res
-            Nothing  -> onAbsentUndo
-    convertTx (txId, txAux) = WithHash (taTx txAux) txId
-    onBrokenTopo = throwError "Topology of local transactions is broken!"
-    onAbsentUndo = throwError "Undo for tx from local transactions not found"
-    onNoUS = "can't obtain US payload to create block"
-    getSlogUndo =
-        slogGetLastSlots <&> \case
-            (OldestFirst lastSlots)
-                | length lastSlots < fromIntegral blkSecurityParam ->
-                    SlogUndo Nothing
-                | otherwise -> SlogUndo $ Just $ unsafeHead lastSlots
-
->>>>>>> ebcf8ec7
 createMainBlockPure
     :: forall m ssc .
        (MonadError Text m, SscHelpersClass ssc)
@@ -475,7 +360,7 @@
     => SlotId
     -> ExceptT Text m (RawPayload ssc)
 getRawPayload slotId = do
-    localTxs <- getLocalTxs
+    localTxs <- lift getLocalTxs
     sortedTxs <- maybe onBrokenTopo pure $ topsortTxs convertTx localTxs
     sscData <- sscGetLocalPayload @ssc slotId
     usPayload <- note onNoUS =<< lift (usPreparePayload slotId)
