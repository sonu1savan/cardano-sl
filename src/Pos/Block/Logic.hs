{-# LANGUAGE RankNTypes          #-}
{-# LANGUAGE ScopedTypeVariables #-}

-- | Logic of blocks processing.

module Pos.Block.Logic
       (
         -- * Headers
         ClassifyHeaderRes (..)
       , classifyNewHeader
       , ClassifyHeadersRes (..)
       , classifyHeaders
       , getHeadersFromManyTo
       , getHeadersOlderExp
       , getHeadersFromToIncl
       , lcaWithMainChain

         -- * Blocks
       , applyBlocks
       , rollbackBlocks
       , verifyBlocks
       , withBlkSemaphore
       , withBlkSemaphore_
       , createGenesisBlock
       , createMainBlock
       ) where

import           Control.Lens              (view, (^.))
import           Control.Monad.Catch       (onException)
import           Control.Monad.Except      (ExceptT (ExceptT), runExceptT, throwError)
import           Control.Monad.Trans.Maybe (MaybeT (MaybeT), runMaybeT)
import           Data.Default              (Default (def))
import qualified Data.HashMap.Strict       as HM
import           Data.List.NonEmpty        (NonEmpty ((:|)), (<|))
import qualified Data.List.NonEmpty        as NE
import qualified Data.Text                 as T
import           Formatting                (build, int, sformat, (%))
import           Serokell.Util.Verify      (VerificationRes (..), formatAllErrors,
                                            isVerSuccess, verResToMonadError)
import           System.Wlog               (logDebug)
import           Universum

import           Pos.Constants             (curProtocolVersion, curSoftwareVersion, k)
import           Pos.Context               (NodeContext (ncSecretKey), getNodeContext,
                                            putBlkSemaphore, readBlkSemaphore,
                                            readLeaders, takeBlkSemaphore)
import           Pos.Crypto                (SecretKey, WithHash (WithHash), hash,
                                            shortHashF)
import           Pos.Data.Attributes       (mkAttributes)
import           Pos.DB                    (DBError (..), MonadDB, getTipBlockHeader,
                                            loadHeadersWhile)
import qualified Pos.DB                    as DB
import qualified Pos.DB.GState             as GS
import           Pos.Delegation.Logic      (delegationApplyBlocks,
                                            delegationRollbackBlocks,
                                            delegationVerifyBlocks, getProxyMempool)
import           Pos.Slotting              (getCurrentSlot)
import           Pos.Ssc.Class             (Ssc (..))
import           Pos.Ssc.Extra             (sscApplyBlocks, sscApplyGlobalState,
                                            sscGetLocalPayload, sscRollback,
                                            sscVerifyBlocks)
import           Pos.Txp.Class             (getLocalTxsNUndo)
import           Pos.Txp.Logic             (txApplyBlocks, txRollbackBlocks,
                                            txVerifyBlocks)
import           Pos.Types                 (Block, BlockHeader, Blund, EpochIndex,
                                            EpochOrSlot (..), GenesisBlock, HeaderHash,
                                            MainBlock, MainExtraBodyData (..),
                                            MainExtraHeaderData (..), ProxySKEither,
                                            ProxySKSimple, SlotId (..), TxAux, TxId,
                                            Undo (..), VerifyHeaderParams (..),
                                            blockHeader, difficultyL, epochOrSlot,
                                            flattenEpochOrSlot, genesisHash,
                                            getEpochOrSlot, headerHash, headerSlot,
                                            mkGenesisBlock, mkMainBlock, mkMainBody,
                                            prevBlockL, topsortTxs, verifyHeader,
                                            verifyHeaders, vhpVerifyConsensus)
import qualified Pos.Types                 as Types
import           Pos.Util                  (inAssertMode)
import           Pos.WorkMode              (NewWorkMode)

-- | Result of single (new) header classification.
data ClassifyHeaderRes
    = CHContinues      -- ^ Header continues our main chain.
    | CHAlternative    -- ^ Header continues alternative chain which
                       -- is more difficult.
    | CHUseless !Text  -- ^ Header is useless.
    | CHInvalid !Text  -- ^ Header is invalid.

-- | Make `ClassifyHeaderRes` from list of error messages using
-- `CHRinvalid` constructor. Intended to be used with `VerificationRes`.
-- Note: this version forces computation of all error messages. It can be
-- made more efficient but less informative by using head, for example.
mkCHRinvalid :: [Text] -> ClassifyHeaderRes
mkCHRinvalid = CHInvalid . T.intercalate "; "

-- | Classify new header announced by some node. Result is represented
-- as ClassifyHeaderRes type.
classifyNewHeader
    :: (NewWorkMode ssc m)
    => BlockHeader ssc -> m ClassifyHeaderRes
-- Genesis headers seem useless, we can create them by ourselves.
classifyNewHeader (Left _) = pure $ CHUseless "genesis header is useless"
classifyNewHeader (Right header) = do
    curSlot <- getCurrentSlot
    -- First of all we check whether header is from current slot and
    -- ignore it if it's not.
    if curSlot == header ^. headerSlot
        then classifyNewHeaderDo <$> GS.getTip <*> DB.getTipBlock
        else return $ CHUseless "header is not for current slot"
  where
    classifyNewHeaderDo tip tipBlock
        -- If header's parent is our tip, we verify it against tip's header.
        | tip == header ^. prevBlockL =
            let vhp =
                    def
                    { vhpVerifyConsensus = True
                    , vhpPrevHeader = Just $ tipBlock ^. blockHeader
                    }
                verRes = verifyHeader vhp (Right header)
            in case verRes of
                   VerSuccess        -> CHContinues
                   VerFailure errors -> mkCHRinvalid errors
        -- If header's parent is not our tip, we check whether it's
        -- more difficult than our main chain.
        | tipBlock ^. difficultyL < header ^. difficultyL = CHAlternative
        -- If header can't continue main chain and is not more
        -- difficult than main chain, it's useless.
        | otherwise =
            CHUseless $
            "header doesn't continue main chain and is not more difficult"

-- | Find lca headers and main chain, including oldest header's parent
-- hash. Headers passed are __newest first__.
lcaWithMainChain
    :: (NewWorkMode ssc m)
    => NonEmpty (BlockHeader ssc) -> m (Maybe (HeaderHash ssc))
lcaWithMainChain headers@(h:|hs) =
    fmap fst . find snd <$>
        mapM (\hh -> (hh,) <$> DB.isBlockInMainChain hh)
             -- take hash of parent of last BlockHeader and convert all headers to hashes
             (map hash (h : hs) ++ [NE.last headers ^. prevBlockL])

-- | Result of multiple headers classification.
data ClassifyHeadersRes ssc
    = CHsValid (BlockHeader ssc) -- ^ Header list can be applied, LCA child attached.
    | CHsUseless !Text           -- ^ Header is useless.
    | CHsInvalid !Text           -- ^ Header is invalid.

-- | Classify headers received in response to 'GetHeaders'
-- message. Should be passed in newest-head order.
--
-- * If there are any errors in chain of headers, CHsInvalid is returned.
-- * If chain of headers is a valid continuation or alternative branch,
-- lca child is returned.
-- * If chain of headers forks from our main chain too much, CHsUseless
-- is returned, because paper suggests doing so.
classifyHeaders
    :: NewWorkMode ssc m
    => NonEmpty (BlockHeader ssc) -> m (ClassifyHeadersRes ssc)
classifyHeaders headers@(h:|hs) = do
    haveLast <- isJust <$> DB.getBlockHeader (hash $ NE.last headers)
    let headersValid = isVerSuccess $ verifyHeaders True $ h : hs
    if | not headersValid ->
             pure $ CHsInvalid "Header chain is invalid"
       | not haveLast ->
             pure $ CHsInvalid "Last block of the passed chain wasn't found locally"
       | otherwise -> processClassify
  where
    processClassify = do
        tipHeader <- view blockHeader <$> DB.getTipBlock
        lcaHash <- fromMaybe (panic "lca should exist") <$> lcaWithMainChain headers
        lca <- fromMaybe (panic "lca should be resolvable") <$> DB.getBlockHeader lcaHash
        -- depth in terms of slots, not difficulty
        let depthDiff =
                flattenEpochOrSlot tipHeader -
                flattenEpochOrSlot lca
        let lcaChild =
                fromMaybe (panic "processClassify@classifyHeaders") $
                find (\bh -> bh ^. prevBlockL == hash lca) (h:hs)
        pure $ if
            | hash lca == hash tipHeader -> CHsValid lcaChild
            | depthDiff < 0 -> panic "classifyHeaders@depthDiff is negative"
            | depthDiff > k ->
                  CHsUseless $
                  sformat ("Slot difference of (tip,lca) is "%int%
                           " which is more than k = "%int)
                          depthDiff (k :: Int)
            | otherwise -> CHsValid lcaChild

-- | Given a set of checkpoints to stop at, we take second header hash
-- block (or tip if latter is @Nothing@) and fetch the blocks until we
-- reach genesis block or one of checkpoints. Returned headers are
-- newest-first.
getHeadersFromManyTo
    :: (MonadDB ssc m, Ssc ssc)
    => [HeaderHash ssc] -> Maybe (HeaderHash ssc) -> m [BlockHeader ssc]
getHeadersFromManyTo checkpoints startM = do
    validCheckpoints <- catMaybes <$> mapM DB.getBlockHeader checkpoints
    tip <- GS.getTip
    let startFrom = fromMaybe tip startM
        neq = (/=) `on` getEpochOrSlot
        whileCond bh _ = all (neq bh) validCheckpoints
    headers <- reverse <$> loadHeadersWhile startFrom whileCond
    -- In case we didn't reach the very-first block we take one more
    -- because "until" predicate will stop us before we get
    -- checkpoint block and we do want to return it as well
    oneMore <- case headers of
        []       -> pure Nothing
        (last:_) -> DB.getBlockHeader $ last ^. prevBlockL
    pure $ reverse $ maybe identity (:) oneMore $ headers

-- | Given a starting point hash (we take tip if it's not in storage)
-- it returns not more than 'k' blocks distributed exponentially base
-- 2 relatively to the depth in the blockchain.
getHeadersOlderExp
    :: (MonadDB ssc m, Ssc ssc)
    => Maybe (HeaderHash ssc) -> m [HeaderHash ssc]
getHeadersOlderExp upto = do
    tip <- GS.getTip
    let upToReal = fromMaybe tip upto
        whileCond _ depth = depth <= k
    allHeaders <- reverse <$> loadHeadersWhile upToReal whileCond
    pure $ selectIndices (takeHashes allHeaders) twoPowers
  where
    -- Given list of headers newest first, maps it to their hashes
    takeHashes [] = []
    takeHashes headers@(x:_) =
        let prevHashes = map (view prevBlockL) headers
        in hash x : take (length prevHashes - 1) prevHashes
    -- Powers of 2
    twoPowers = (takeWhile (<k) $ 0 : 1 : iterate (*2) 2) ++ [k]
    -- Effectively do @!i@ for any @i@ from the index list applied to
    -- source list. Index list should be inreasing.
    selectIndices :: [a] -> [Int] -> [a]
    selectIndices elems ixs =
        let selGo _ [] _ = []
            selGo [] _ _ = []
            selGo ee@(e:es) ii@(i:is) skipped
                | skipped == i = e : selGo ee is skipped
                | otherwise    = selGo es ii $ succ skipped
        in selGo elems ixs 0

-- CSL-396 don't load all the blocks into memory at once
-- | Given @from@ and @to@ headers where @from@ is older (not strict)
-- than @to@, and valid chain in between can be found, headers in
-- range @[from..to]@ will be found. Header hashes are returned
-- oldest-first.
getHeadersFromToIncl
    :: forall ssc m .
       (MonadDB ssc m, Ssc ssc)
    => HeaderHash ssc -> HeaderHash ssc -> m (Maybe (NonEmpty (HeaderHash ssc)))
getHeadersFromToIncl older newer = runMaybeT $ do
    -- oldest and newest blocks do exist
    start <- MaybeT $ DB.getBlockHeader newer
    end <- MaybeT $ DB.getBlockHeader older
    guard $ flattenEpochOrSlot start >= flattenEpochOrSlot end
    let lowerBound = flattenEpochOrSlot end
    if newer == older
    then pure $ newer :| []
    else loadHeadersDo lowerBound (newer :| []) $ start ^. prevBlockL
  where
    loadHeadersDo
        :: Word64
        -> NonEmpty (HeaderHash ssc)
        -> HeaderHash ssc
        -> MaybeT m (NonEmpty (HeaderHash ssc))
    loadHeadersDo lowerBound hashes nextHash
        | nextHash == genesisHash = mzero
        | nextHash == older = pure $ nextHash <| hashes
        | otherwise = do
            nextHeader <- MaybeT $ DB.getBlockHeader nextHash
            guard $ flattenEpochOrSlot nextHeader > lowerBound
            loadHeadersDo lowerBound (nextHash <| hashes) (nextHeader ^. prevBlockL)

-- CHECK: @verifyBlocksLogic
-- | Verify blocks received from network. Head is expected to be the
-- oldest block. If parent of head is not our tip, verification
-- fails. This function checks everything from block, including
-- header, transactions, SSC data.
--
-- #txVerifyBlocks
-- #sscVerifyBlocks
verifyBlocks
    :: NewWorkMode ssc m
    => NonEmpty (Block ssc) -> m (Either Text (NonEmpty Undo))
<<<<<<< HEAD
verifyBlocks blocks =
    runExceptT $
    do curSlot <- getCurrentSlot
       tipBlk <- lift DB.getTipBlock
=======
verifyBlocks blocks = do
    runExceptT $ do
       curSlot <- getCurrentSlot
       tipBlk <- DB.getTipBlock
>>>>>>> 7c77d063
       verResToMonadError formatAllErrors $
           Types.verifyBlocks (Just curSlot) (tipBlk <| blocks)
       verResToMonadError formatAllErrors =<< sscVerifyBlocks False blocks
       txUndo <- ExceptT $ txVerifyBlocks blocks
       pskUndo <- ExceptT $ delegationVerifyBlocks blocks
       when (length txUndo /= length pskUndo) $ throwError "Aoeu! Placeholder!"
       pure $ NE.map (uncurry Undo) $ NE.zip txUndo pskUndo

-- | Run action acquiring lock on block application. Argument of
-- action is an old tip, result is put as a new tip.
withBlkSemaphore
    :: NewWorkMode ssc m
    => (HeaderHash ssc -> m (a, HeaderHash ssc)) -> m a
withBlkSemaphore action = do
    tip <- takeBlkSemaphore
    let impl = do
            (res, newTip) <- action tip
            res <$ putBlkSemaphore newTip
    impl `onException` putBlkSemaphore tip

-- | Version of withBlkSemaphore which doesn't have any result.
withBlkSemaphore_
    :: NewWorkMode ssc m
    => (HeaderHash ssc -> m (HeaderHash ssc)) -> m ()
withBlkSemaphore_ = withBlkSemaphore . (fmap ((), ) .)

-- | Apply definitely valid sequence of blocks. At this point we must
-- have verified all predicates regarding block (including txs and ssc
-- data checks).  We almost must have taken lock on block application
-- and ensured that chain is based on our tip.
<<<<<<< HEAD
applyBlocks :: NewWorkMode ssc m => NonEmpty (Blund ssc) -> m ()
=======
applyBlocks :: forall ssc m . WorkMode ssc m => NonEmpty (Blund ssc) -> m ()
>>>>>>> 7c77d063
applyBlocks blunds = do
    let blks = fmap fst blunds
    -- Note: it's important to put blocks first
    mapM_ putToDB blunds
    mapM_ GS.writeBatchGState =<< delegationApplyBlocks (map fst blunds)
    txApplyBlocks blunds
    sscApplyBlocks blks
    sscApplyGlobalState
  where
    putToDB (blk, undo) = DB.putBlock undo True blk

-- | Rollback sequence of blocks, head block corresponds to tip,
-- further blocks are parents. It's assumed that lock on block
-- application is taken.
rollbackBlocks :: (NewWorkMode ssc m) => NonEmpty (Block ssc, Undo) -> m ()
rollbackBlocks toRollback = do
    -- [CSL-378] Update sbInMain properly (in transaction)
    mapM_ GS.writeBatchGState =<< delegationRollbackBlocks toRollback
    txRollbackBlocks toRollback
    forM_ (NE.toList toRollback) $
        \(blk,_) -> DB.setBlockInMainChain (hash $ blk ^. blockHeader) False
    sscRollback $ fmap fst toRollback

----------------------------------------------------------------------------
-- GenesisBlock creation
----------------------------------------------------------------------------

-- | Create genesis block if necessary.

-- We create genesis block for current epoch when head of currently known
-- best chain is MainBlock corresponding to one of last `k` slots of
-- (i - 1)-th epoch. Main check is that epoch is `(last stored epoch +
-- 1)`, but we also don't want to create genesis block on top of blocks
-- from previous epoch which are not from last k slots, because it's
-- practically impossible for them to be valid.
createGenesisBlock
    :: forall ssc m.
       NewWorkMode ssc m
    => SlotId -> m (Maybe (GenesisBlock ssc))
createGenesisBlock (siEpoch -> epochIndex) =
    ifM (shouldCreateGenesisBlock epochIndex . getEpochOrSlot <$> getTipBlockHeader)
        (createGenesisBlockDo epochIndex)
        (pure Nothing)

shouldCreateGenesisBlock :: EpochIndex -> EpochOrSlot -> Bool
-- Genesis block for 0-th epoch is hardcoded.
shouldCreateGenesisBlock 0 _ = False
shouldCreateGenesisBlock epoch headEpochOrSlot =
    doCheck $ epochOrSlot (`SlotId` 0) identity headEpochOrSlot
  where
    doCheck SlotId {..} = siEpoch == epoch - 1 && siSlot >= 5 * k

createGenesisBlockDo
    :: forall ssc m.
       NewWorkMode ssc m
    => EpochIndex -> m (Maybe (GenesisBlock ssc))
createGenesisBlockDo epoch = do
    leaders <- readLeaders epoch
    res <- withBlkSemaphore (createGenesisBlockCheckAgain leaders)
    res <$ inAssertMode (logDebug . sformat newTipFmt =<< readBlkSemaphore)
  where
    newTipFmt = "After creatingGenesisBlock our tip is: "%shortHashF
    createGenesisBlockCheckAgain leaders tip = do
        let noHeaderMsg =
                "There is no header is DB corresponding to tip from semaphore"
        tipHeader <-
            maybe (throwM $ DBMalformed noHeaderMsg) pure =<<
            DB.getBlockHeader tip
        createGenesisBlockFinally leaders tip tipHeader
    createGenesisBlockFinally leaders tip tipHeader
        | shouldCreateGenesisBlock epoch (getEpochOrSlot tipHeader) = do
              let blk = mkGenesisBlock (Just tipHeader) epoch leaders
              let newTip = headerHash blk
              applyBlocks (pure (Left blk, Undo [] [])) $> (Just blk, newTip)
        | otherwise = pure (Nothing, tip)

----------------------------------------------------------------------------
-- MainBlock creation
----------------------------------------------------------------------------

-- | Create a new main block on top of best chain if possible.
-- Block can be created if:
-- • we know genesis block for epoch from given SlotId
-- • last known block is not more than k slots away from
-- given SlotId
createMainBlock
    :: forall ssc m.
       NewWorkMode ssc m
    => SlotId
    -> Maybe ProxySKEither
    -> m (Either Text (MainBlock ssc))
createMainBlock sId pSk = withBlkSemaphore createMainBlockDo
  where
    msgFmt = "We are trying to create main block, our tip header is\n"%build
    createMainBlockDo tip = do
        tipHeader <- getTipBlockHeader
        logDebug $ sformat msgFmt tipHeader
        case canCreateBlock sId tipHeader of
            Nothing  -> convertRes <$> createMainBlockFinish sId pSk tipHeader
            Just err -> return (Left err, tip)
    convertRes blk = (Right blk, headerHash blk)

canCreateBlock :: SlotId -> BlockHeader ssc -> Maybe Text
canCreateBlock sId tipHeader
       | sId > maxSlotId =
           Just "slot id is too big, we don't know recent block"
       | (EpochOrSlot $ Right sId) < headSlot =
           Just "slot id is not biger than one from last known block"
       | otherwise = Nothing
  where
    addKSafe si = si {siSlot = min (6 * k - 1) (siSlot si + k)}
    headSlot = getEpochOrSlot tipHeader
    maxSlotId = addKSafe $ epochOrSlot (`SlotId` 0) identity headSlot

-- Here we assume that blkSemaphore has been taken.
createMainBlockFinish
    :: forall ssc m.
       NewWorkMode ssc m
    => SlotId
    -> Maybe ProxySKEither
    -> BlockHeader ssc
    -> m (MainBlock ssc)
createMainBlockFinish slotId pSk prevHeader = do
    (localTxs, txUndo) <- getLocalTxsNUndo
    sscData <- sscGetLocalPayload slotId
    (localPSKs, pskUndo) <- getProxyMempool
    let panicTopsort = panic "Topology of local transactions is broken!"
    let convertTx (txId, (tx, _, _)) = WithHash tx txId
    let sortedTxs = fromMaybe panicTopsort $ topsortTxs convertTx localTxs
    sk <- ncSecretKey <$> getNodeContext
    let blk = createMainBlockPure prevHeader sortedTxs pSk slotId localPSKs sscData sk
    let prependToUndo undos tx =
            fromMaybe (panic "Undo for tx not found")
                      (HM.lookup (fst tx) txUndo) : undos
    let blockUndo = Undo (reverse $ foldl' prependToUndo [] localTxs) pskUndo
    blk <$ applyBlocks (pure (Right blk, blockUndo))

createMainBlockPure
    :: Ssc ssc
    => BlockHeader ssc
    -> [(TxId, TxAux)]
    -> Maybe ProxySKEither
    -> SlotId
    -> [ProxySKSimple]
    -> SscPayload ssc
    -> SecretKey
    -> MainBlock ssc
createMainBlockPure prevHeader txs pSk sId psks sscData sk =
    mkMainBlock (Just prevHeader) sId sk pSk body extraH extraB
  where
    -- TODO [CSL-351] inlclude proposal, votes into block
    extraB = MainExtraBodyData (mkAttributes ()) Nothing []
    extraH = MainExtraHeaderData curProtocolVersion curSoftwareVersion (mkAttributes ())
    body = mkMainBody (fmap snd txs) sscData psks<|MERGE_RESOLUTION|>--- conflicted
+++ resolved
@@ -283,17 +283,10 @@
 verifyBlocks
     :: NewWorkMode ssc m
     => NonEmpty (Block ssc) -> m (Either Text (NonEmpty Undo))
-<<<<<<< HEAD
 verifyBlocks blocks =
-    runExceptT $
-    do curSlot <- getCurrentSlot
-       tipBlk <- lift DB.getTipBlock
-=======
-verifyBlocks blocks = do
     runExceptT $ do
        curSlot <- getCurrentSlot
-       tipBlk <- DB.getTipBlock
->>>>>>> 7c77d063
+       tipBlk <- lift DB.getTipBlock
        verResToMonadError formatAllErrors $
            Types.verifyBlocks (Just curSlot) (tipBlk <| blocks)
        verResToMonadError formatAllErrors =<< sscVerifyBlocks False blocks
@@ -324,11 +317,7 @@
 -- have verified all predicates regarding block (including txs and ssc
 -- data checks).  We almost must have taken lock on block application
 -- and ensured that chain is based on our tip.
-<<<<<<< HEAD
 applyBlocks :: NewWorkMode ssc m => NonEmpty (Blund ssc) -> m ()
-=======
-applyBlocks :: forall ssc m . WorkMode ssc m => NonEmpty (Blund ssc) -> m ()
->>>>>>> 7c77d063
 applyBlocks blunds = do
     let blks = fmap fst blunds
     -- Note: it's important to put blocks first
