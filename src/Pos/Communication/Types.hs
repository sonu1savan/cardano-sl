--- conflicted
+++ resolved
@@ -10,10 +10,6 @@
        , module Block
        , module Tx
        , module SysStart
-<<<<<<< HEAD
-       , module Statistics
-=======
->>>>>>> c1b0f80d
        , noCacheMessageNames
        ) where
 
@@ -21,19 +17,6 @@
 import           Data.Proxy                         (Proxy (..))
 import           Universum
 
-<<<<<<< HEAD
-import           Pos.Communication.Types.Block      as Block
-import           Pos.Communication.Types.Mpc        as Mpc
-import           Pos.Communication.Types.Statistics as Statistics
-import           Pos.Communication.Types.SysStart   as SysStart
-import           Pos.Communication.Types.Tx         as Tx
-import           Pos.DHT                            (MonadResponseDHT)
-import           Pos.WorkMode                       (WorkMode)
-
-type ResponseMode m = (WorkMode m, MonadResponseDHT m)
-
-noCacheMessageNames :: [[Char]]
-=======
 import           Control.TimeWarp.Rpc             (Message (messageName), MessageName)
 import           Data.Proxy                       (Proxy (..))
 
@@ -47,7 +30,6 @@
 type ResponseMode m = (WorkMode m, MonadResponseDHT m)
 
 noCacheMessageNames :: [MessageName]
->>>>>>> c1b0f80d
 noCacheMessageNames =
   [ messageName (Proxy :: Proxy Block.RequestBlock)
   , messageName (Proxy :: Proxy SysStart.SysStartRequest)
