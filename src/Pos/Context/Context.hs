{-# LANGUAGE TemplateHaskell #-}

-- | Runtime context of node.

module Pos.Context.Context
       ( LrcSyncData
       , NodeContext (..)
       , ncPublicKey
       , ncPubKeyAddress
       ) where

<<<<<<< HEAD
import qualified Control.Concurrent.STM as STM
import           Control.TimeWarp.Timed (Microsecond)
import           Universum

import           Pos.Crypto             (PublicKey, SecretKey, toPublic)
import           Pos.Security.Types     (AttackTarget, AttackType)
import           Pos.Ssc.Class.Types    (Ssc (SscNodeContext))
import           Pos.Types              (Address, EpochIndex, HeaderHash, SlotId,
                                         SlotLeaders, Timestamp (..), Utxo,
                                         makePubKeyAddress)
import           Pos.Util.UserSecret    (UserSecret)
=======
import qualified Control.Concurrent.STM         as STM
import           Control.Concurrent.STM.TBQueue (TBQueue)
import           Data.List.NonEmpty             (NonEmpty)
import           Node                           (NodeId)
import           Universum

import           Pos.Crypto                     (PublicKey, SecretKey, toPublic)
import           Pos.Security.Types             (AttackTarget, AttackType)
import           Pos.Ssc.Class.Types            (Ssc (SscNodeContext))
import           Pos.Types                      (Address, BlockHeader, EpochIndex,
                                                 HeaderHash, SlotLeaders, Timestamp (..),
                                                 Utxo, makePubKeyAddress)
import           Pos.Util.UserSecret            (UserSecret)
>>>>>>> d6936f7b

----------------------------------------------------------------------------
-- NodeContext
----------------------------------------------------------------------------

-- | Data used for LRC syncronization. First value is __False__ iff
-- LRC is running now. Second value is last epoch for which we have
-- already computed LRC.
type LrcSyncData = (Bool, EpochIndex)

-- | NodeContext contains runtime context of node.
data NodeContext ssc = NodeContext
    { ncSystemStart         :: !Timestamp
    -- ^ Time when system started working.
    , ncSecretKey           :: !SecretKey
    -- ^ Secret key used for blocks creation.
    , ncGenesisUtxo         :: !Utxo
    -- ^ Genesis utxo
    , ncGenesisLeaders      :: !SlotLeaders
    -- ^ Leaders for 0-th epoch
    , ncTimeLord            :: !Bool
    -- ^ Is time lord
    , ncJLFile              :: !(Maybe (MVar FilePath))
    , ncDbPath              :: !FilePath
    -- ^ Path to the database
    , ncSscContext          :: !(SscNodeContext ssc)
    , ncAttackTypes         :: ![AttackType]
    -- ^ Attack types used by malicious emulation
    , ncAttackTargets       :: ![AttackTarget]
    -- ^ Attack targets used by malicious emulation
    , ncPropagation         :: !Bool
    -- ^ Whether to propagate txs, ssc data, blocks to neighbors
    , ncBlkSemaphore        :: !(MVar (HeaderHash ssc))
    -- ^ Semaphore which manages access to block application.
    -- Stored hash is a hash of last applied block.
    , ncLrcSync             :: !(STM.TVar LrcSyncData)
    -- ^ Primitive for synchronization with LRC.
    , ncUserSecret          :: !(STM.TVar UserSecret)
    -- ^ Secret keys (and path to file) which are used to send transactions
<<<<<<< HEAD

    , ncNtpData        :: !(STM.TVar (Microsecond, Microsecond))
    -- ^ Data for NTP Worker.
    -- First element is margin (difference between global time and local time)
    -- which we got from NTP server in last tme.
    -- Second element is time (local time) for which we got margin in last time.
    , ncNtpLastSlot    :: !(STM.TVar SlotId)
    -- ^ Slot which was been returned from getCurrentSlot in last time
=======
    , ncBlockRetreivalQueue :: !(TBQueue (NodeId, NonEmpty (BlockHeader ssc)))
>>>>>>> d6936f7b
    }

-- | Generate 'PublicKey' from 'SecretKey' of 'NodeContext'.
ncPublicKey :: NodeContext ssc -> PublicKey
ncPublicKey = toPublic . ncSecretKey

-- | Generate 'Address' from 'SecretKey' of 'NodeContext'
ncPubKeyAddress :: NodeContext ssc -> Address
ncPubKeyAddress = makePubKeyAddress . ncPublicKey<|MERGE_RESOLUTION|>--- conflicted
+++ resolved
@@ -9,19 +9,6 @@
        , ncPubKeyAddress
        ) where
 
-<<<<<<< HEAD
-import qualified Control.Concurrent.STM as STM
-import           Control.TimeWarp.Timed (Microsecond)
-import           Universum
-
-import           Pos.Crypto             (PublicKey, SecretKey, toPublic)
-import           Pos.Security.Types     (AttackTarget, AttackType)
-import           Pos.Ssc.Class.Types    (Ssc (SscNodeContext))
-import           Pos.Types              (Address, EpochIndex, HeaderHash, SlotId,
-                                         SlotLeaders, Timestamp (..), Utxo,
-                                         makePubKeyAddress)
-import           Pos.Util.UserSecret    (UserSecret)
-=======
 import qualified Control.Concurrent.STM         as STM
 import           Control.Concurrent.STM.TBQueue (TBQueue)
 import           Data.List.NonEmpty             (NonEmpty)
@@ -35,7 +22,6 @@
                                                  HeaderHash, SlotLeaders, Timestamp (..),
                                                  Utxo, makePubKeyAddress)
 import           Pos.Util.UserSecret            (UserSecret)
->>>>>>> d6936f7b
 
 ----------------------------------------------------------------------------
 -- NodeContext
@@ -75,18 +61,14 @@
     -- ^ Primitive for synchronization with LRC.
     , ncUserSecret          :: !(STM.TVar UserSecret)
     -- ^ Secret keys (and path to file) which are used to send transactions
-<<<<<<< HEAD
-
-    , ncNtpData        :: !(STM.TVar (Microsecond, Microsecond))
+    , ncNtpData             :: !(STM.TVar (Microsecond, Microsecond))
     -- ^ Data for NTP Worker.
     -- First element is margin (difference between global time and local time)
     -- which we got from NTP server in last tme.
     -- Second element is time (local time) for which we got margin in last time.
-    , ncNtpLastSlot    :: !(STM.TVar SlotId)
+    , ncNtpLastSlot         :: !(STM.TVar SlotId)
     -- ^ Slot which was been returned from getCurrentSlot in last time
-=======
     , ncBlockRetreivalQueue :: !(TBQueue (NodeId, NonEmpty (BlockHeader ssc)))
->>>>>>> d6936f7b
     }
 
 -- | Generate 'PublicKey' from 'SecretKey' of 'NodeContext'.
