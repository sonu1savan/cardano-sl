{-# LANGUAGE AllowAmbiguousTypes    #-}
{-# LANGUAGE ConstraintKinds        #-}
{-# LANGUAGE FlexibleContexts       #-}
{-# LANGUAGE FlexibleInstances      #-}
{-# LANGUAGE FunctionalDependencies #-}
{-# LANGUAGE MultiParamTypeClasses  #-}
{-# LANGUAGE ScopedTypeVariables    #-}
{-# LANGUAGE TypeFamilies           #-}
{-# LANGUAGE UndecidableInstances   #-}

-- | This module adds extra ecapsulation by hiding acid-state.

module Pos.State.State
       ( NodeState
       , MonadDB (getNodeState)
       , WorkModeDB
       , openState
       , openMemState
       , initFirstSlot
       , closeState

       -- * Simple getters.
       , getBlock
       , getBlockByDepth
       , getHeadBlock
       , getBestChain
       , getLeaders
       , getLocalTxs
       , getUtxoByDepth
       , isTxVerified
       , getGlobalMpcData
       , getGlobalMpcDataByDepth
       , mayBlockBeUseful

       -- * Operations with effects.
       , ProcessBlockRes (..)
       , ProcessTxRes (..)
       , createNewBlock
       , processBlock
       , processNewSlot
       , processTx

       -- [CSL-103]: these function should be moved to GodTossing.
       -- * Functions for generating seed by SSC algorithm.
       , getParticipants
       , getThreshold

       -- * SscGodTossing simple getters and setters.
       , getOurShares
       ) where

import           Universum

import           Crypto.Random            (drgNewSeed, seedNew, withDRG)
import           Data.Acid                (EventResult, EventState, QueryEvent,
                                           UpdateEvent)
import           Data.Default             (Default)
import qualified Data.HashMap.Strict      as HM
import           Data.List.NonEmpty       (NonEmpty)
import           Formatting               (build, sformat, (%))
import           Pos.DHT                  (DHTResponseT)
import           Serokell.Util            (VerificationRes)
import           System.Wlog              (HasLoggerName, LogEvent, LoggerName,
                                           dispatchEvents, getLoggerName, logWarning,
                                           runPureLog, usingLoggerName)

import           Pos.Crypto               (LVssPublicKey, SecretKey, Share, VssKeyPair,
                                           WithHash, decryptShare, toVssPublicKey)
import           Pos.Slotting             (MonadSlots, getCurrentSlot)
import           Pos.Ssc.Class.Helpers    (SscHelpersClass)
import           Pos.Ssc.Class.Storage    (SscStorageClass (..), SscStorageMode)
import           Pos.Ssc.Class.Types      (Ssc (SscGlobalState, SscPayload, SscStorage))
import           Pos.State.Acidic         (DiskState, tidyState)
import qualified Pos.State.Acidic         as A
import           Pos.State.Storage        (ProcessBlockRes (..), ProcessTxRes (..),
                                           Storage, getThreshold)
import           Pos.Statistics.StatEntry ()
<<<<<<< HEAD
import           Pos.Types                (Address, Block, EpochIndex, GenesisBlock,
                                           HeaderHash, MainBlock, MainBlockHeader, SlotId,
                                           SlotLeaders, Tx, Utxo)
=======
import           Pos.Types                (Block, EpochIndex, GenesisBlock, HeaderHash,
                                           MainBlock, MainBlockHeader, SlotId,
                                           SlotLeaders, Tx, TxWitness)
>>>>>>> 074feb68
import           Pos.Util                 (deserializeM, serialize)

-- | NodeState encapsulates all the state stored by node.
class Monad m => MonadDB ssc m | m -> ssc where
    getNodeState :: m (NodeState ssc)

-- | Convenient type class to avoid passing NodeState throughout the code.
instance (Monad m, MonadDB ssc m) => MonadDB ssc (ReaderT r m) where
    getNodeState = lift getNodeState

instance (MonadDB ssc m, Monad m) => MonadDB ssc (StateT s m) where
    getNodeState = lift getNodeState

instance (Monad m, MonadDB ssc m) => MonadDB ssc (DHTResponseT m) where
    getNodeState = lift getNodeState

-- | IO monad with db access.
type WorkModeDB ssc m = (MonadIO m, MonadDB ssc m)

-- | State of the node.
type NodeState ssc = DiskState ssc

type QUConstraint  ssc m = (SscStorageMode ssc, WorkModeDB ssc m)
type QULConstraint ssc m = (SscStorageMode ssc, WorkModeDB ssc m, HasLoggerName m)

-- | Open NodeState, reading existing state from disk (if any).
openState
    :: (SscHelpersClass ssc, SscStorageMode ssc, Default (SscStorage ssc),
        MonadIO m)
    => Maybe (Storage ssc)
    -> Bool
    -> FilePath
    -> m (NodeState ssc)
openState storage deleteIfExists fp =
    maybe (A.openState deleteIfExists fp)
        (\s -> A.openStateCustom s deleteIfExists fp)
        storage

-- | Open NodeState which doesn't store anything on disk. Everything
-- is stored in memory and will be lost after shutdown.
openMemState
    :: (SscHelpersClass ssc, SscStorageMode ssc, Default (SscStorage ssc),
        MonadIO m)
    => Maybe (Storage ssc)
    -> m (NodeState ssc)
openMemState = maybe A.openMemState A.openMemStateCustom

initFirstSlot
    :: forall ssc m .
       (MonadIO m, MonadSlots m, SscStorageMode ssc
       , HasLoggerName m
       , WorkModeDB ssc m)
    => m ()
initFirstSlot = do
    st <- getNodeState
    _  <- A.updateWithLog st . A.ProcessNewSlotL =<< getCurrentSlot
    tidyState st

-- | Safely close NodeState.
closeState :: (MonadIO m, SscStorageClass ssc) => NodeState ssc -> m ()
closeState = A.closeState

queryDisk
    :: (SscStorageClass ssc,
        EventState event ~ (Storage ssc),
        QueryEvent event, WorkModeDB ssc m)
    => event
    -> m (EventResult event)
queryDisk e = flip A.query e =<< getNodeState

updateDisk
    :: (SscStorageClass ssc,
        EventState event ~ (Storage ssc),
        UpdateEvent event, WorkModeDB ssc m)
    => event
    -> m (EventResult event)
updateDisk e = flip A.update e =<< getNodeState

updateDiskWithLog
     :: ( SscStorageClass ssc
        , EventState event ~ (Storage ssc)
        , EventResult event ~ (a, [LogEvent])
        , UpdateEvent event
        , WorkModeDB ssc m
        , HasLoggerName m)
     => (LoggerName -> event)
     -> m (a, [LogEvent])
updateDiskWithLog le = flip A.updateWithLog le =<< getNodeState

-- | Get list of slot leaders for the given epoch. Empty list is returned
-- if no information is available.
getLeaders :: QUConstraint ssc m => EpochIndex -> m (Maybe SlotLeaders)
getLeaders = queryDisk . A.GetLeaders

-- | Get Block by hash.
getBlock :: QUConstraint ssc m => HeaderHash ssc -> m (Maybe (Block ssc))
getBlock = queryDisk . A.GetBlock

-- | Get Block by depth
getBlockByDepth :: QUConstraint ssc m => Word -> m (Maybe (Block ssc))
getBlockByDepth = queryDisk . A.GetBlockByDepth

-- | Get block which is the head of the __best chain__.
getHeadBlock :: QUConstraint ssc m => m (Block ssc)
getHeadBlock = queryDisk A.GetHeadBlock

-- | Return current best chain.
getBestChain :: QUConstraint ssc m => m (NonEmpty (Block ssc))
getBestChain = queryDisk A.GetBestChain

-- | Get local transactions list.
<<<<<<< HEAD
getLocalTxs :: QUConstraint ssc m => m (HashSet (WithHash Tx))
=======
getLocalTxs :: QUConstraint ssc m => m (HashMap Tx TxWitness)
>>>>>>> 074feb68
getLocalTxs = queryDisk A.GetLocalTxs

-- | Get Utxo by depth
getUtxoByDepth :: QUConstraint ssc m => Word -> m (Maybe Utxo)
getUtxoByDepth = queryDisk . A.GetUtxoByDepth

-- | Checks if tx is verified
isTxVerified :: QUConstraint ssc m => (Tx, TxWitness) -> m Bool
isTxVerified = queryDisk . A.IsTxVerified

-- | Get global SSC data.
getGlobalMpcData :: QUConstraint ssc m => m (SscGlobalState ssc)
getGlobalMpcData = queryDisk A.GetGlobalSscState

-- | Get global SSC data that was observed N blocks ago.
getGlobalMpcDataByDepth :: QUConstraint ssc m => Word ->  m (Maybe (SscGlobalState ssc))
getGlobalMpcDataByDepth = queryDisk . A.GetGlobalSscStateByDepth

-- | Check that block header is correct and claims to represent block
-- which may become part of blockchain.
mayBlockBeUseful :: QUConstraint ssc m => SlotId -> MainBlockHeader ssc -> m VerificationRes
mayBlockBeUseful si = queryDisk . A.MayBlockBeUseful si

-- | Create new block on top of currently known best chain, assuming
-- we are slot leader.
createNewBlock :: QUConstraint ssc m
               => SecretKey
               -> SlotId
               -> SscPayload ssc
               -> m (Either Text (MainBlock ssc))
createNewBlock sk si = updateDisk . A.CreateNewBlock sk si

-- | Process transaction received from other party.
<<<<<<< HEAD
processTx :: QUConstraint ssc m => WithHash Tx -> m ProcessTxRes
=======
processTx :: QUConstraint ssc m => (Tx, TxWitness) -> m ProcessTxRes
>>>>>>> 074feb68
processTx = updateDisk . A.ProcessTx

-- | Notify NodeState about beginning of new slot. Ideally it should
-- be used before all other updates within this slot.
processNewSlot :: QULConstraint ssc m => SlotId -> m (Maybe (GenesisBlock ssc), [LogEvent])
processNewSlot = updateDiskWithLog . A.ProcessNewSlotL

-- | Process some Block received from the network.
processBlock :: (SscHelpersClass ssc, QUConstraint ssc m)
             => SlotId
             -> Block ssc
             -> m (ProcessBlockRes ssc)
processBlock si = updateDisk . A.ProcessBlock si

-- | Functions for generating seed by SSC algorithm
getParticipants
    :: QUConstraint ssc m
    => EpochIndex
    -> m (Maybe (NonEmpty LVssPublicKey))
getParticipants = queryDisk . A.GetParticipants

----------------------------------------------------------------------------
-- Related to SscGodTossing
----------------------------------------------------------------------------

-- | Decrypt shares (in commitments) that are intended for us and that we can
-- decrypt.
getOurShares
    :: QULConstraint ssc m
    => VssKeyPair -> m (HashMap Address Share)
getOurShares ourKey = do
    randSeed <- liftIO seedNew
    let ourPK = serialize $ toVssPublicKey ourKey
    encSharesM <- queryDisk $ A.GetOurShares ourPK
    let drg = drgNewSeed randSeed
        (res, pLog) = fst . withDRG drg . runPureLog . usingLoggerName mempty <$>
                        flip traverse (HM.toList encSharesM) $ \(pk, lEncSh) -> do
                          let mEncSh = deserializeM lEncSh
                          case mEncSh of
                            Just encShare -> lift . lift $ Just . (,) pk <$> decryptShare ourKey encShare
                            _             -> do
                                logWarning $
                                    sformat ("Failed to deserialize share for " % build) pk
                                return Nothing
        resHM = HM.fromList . catMaybes $ res
    loggerName <- getLoggerName
    liftIO $ usingLoggerName loggerName $ dispatchEvents pLog
    return resHM<|MERGE_RESOLUTION|>--- conflicted
+++ resolved
@@ -75,15 +75,9 @@
 import           Pos.State.Storage        (ProcessBlockRes (..), ProcessTxRes (..),
                                            Storage, getThreshold)
 import           Pos.Statistics.StatEntry ()
-<<<<<<< HEAD
 import           Pos.Types                (Address, Block, EpochIndex, GenesisBlock,
                                            HeaderHash, MainBlock, MainBlockHeader, SlotId,
-                                           SlotLeaders, Tx, Utxo)
-=======
-import           Pos.Types                (Block, EpochIndex, GenesisBlock, HeaderHash,
-                                           MainBlock, MainBlockHeader, SlotId,
-                                           SlotLeaders, Tx, TxWitness)
->>>>>>> 074feb68
+                                           SlotLeaders, Tx, TxWitness, Utxo)
 import           Pos.Util                 (deserializeM, serialize)
 
 -- | NodeState encapsulates all the state stored by node.
@@ -195,11 +189,7 @@
 getBestChain = queryDisk A.GetBestChain
 
 -- | Get local transactions list.
-<<<<<<< HEAD
-getLocalTxs :: QUConstraint ssc m => m (HashSet (WithHash Tx))
-=======
-getLocalTxs :: QUConstraint ssc m => m (HashMap Tx TxWitness)
->>>>>>> 074feb68
+getLocalTxs :: QUConstraint ssc m => m (HashMap (WithHash Tx) TxWitness)
 getLocalTxs = queryDisk A.GetLocalTxs
 
 -- | Get Utxo by depth
@@ -233,11 +223,7 @@
 createNewBlock sk si = updateDisk . A.CreateNewBlock sk si
 
 -- | Process transaction received from other party.
-<<<<<<< HEAD
-processTx :: QUConstraint ssc m => WithHash Tx -> m ProcessTxRes
-=======
-processTx :: QUConstraint ssc m => (Tx, TxWitness) -> m ProcessTxRes
->>>>>>> 074feb68
+processTx :: QUConstraint ssc m => (WithHash Tx, TxWitness) -> m ProcessTxRes
 processTx = updateDisk . A.ProcessTx
 
 -- | Notify NodeState about beginning of new slot. Ideally it should
