{-# LANGUAGE TypeApplications #-}

-- | High level workers.

module Pos.Worker
       ( runWorkers
       , statsWorker
       ) where

import           Control.TimeWarp.Logging (logDebug, logInfo, logNotice)
import           Control.TimeWarp.Timed   (fork_)
import           Data.Tagged              (untag)
import           Formatting               (build, sformat, (%))
import           Universum

import           Pos.Slotting             (onNewSlot)
import           Pos.Ssc.Class.Workers    (sscOnNewSlot, sscWorkers)
import           Pos.Ssc.DynamicState     (SscDynamicState)
import           Pos.State                (processNewSlot)
import           Pos.Types                (SlotId, slotIdF)
import           Pos.Util                 (logWarningWaitLinear)
import           Pos.Worker.Block         (blkOnNewSlot, blkWorkers)
<<<<<<< HEAD
import           Pos.Worker.Mpc           (mpcOnNewSlot, mpcWorkers)
import           Pos.Worker.Stats         (statsWorker)
=======
import           Pos.Worker.Mpc           ()
>>>>>>> b27e4d76
import           Pos.Worker.Tx            (txWorkers)
import           Pos.WorkMode             (WorkMode)

-- | Run all necessary workers in separate threads. This call doesn't
-- block.
runWorkers :: WorkMode m => m ()
runWorkers = mapM_ fork_ $ concat
    [ [onNewSlotWorker]
    , blkWorkers
    , untag @SscDynamicState sscWorkers
    , txWorkers
    ]

onNewSlotWorker :: WorkMode m => m ()
onNewSlotWorker = onNewSlot True onNewSlotWorkerImpl

onNewSlotWorkerImpl :: WorkMode m => SlotId -> m ()
onNewSlotWorkerImpl slotId = do
    logNotice $ sformat ("New slot has just started: "%slotIdF) slotId
    -- A note about order: currently only one thing is important, that
    -- `processNewSlot` is executed before everything else
    mGenBlock <- processNewSlot slotId
    forM_ mGenBlock $ logInfo . sformat ("Created genesis block:\n" %build)
    logDebug "Finished `processNewSlot`"

    fork_ $ do
        logWarningWaitLinear 8 "mpcOnNewSlot" $
            untag @SscDynamicState sscOnNewSlot slotId
        logDebug "Finished `mpcOnNewSlot`"
    blkOnNewSlot slotId
    logDebug "Finished `blkOnNewSlot`"<|MERGE_RESOLUTION|>--- conflicted
+++ resolved
@@ -20,12 +20,8 @@
 import           Pos.Types                (SlotId, slotIdF)
 import           Pos.Util                 (logWarningWaitLinear)
 import           Pos.Worker.Block         (blkOnNewSlot, blkWorkers)
-<<<<<<< HEAD
-import           Pos.Worker.Mpc           (mpcOnNewSlot, mpcWorkers)
+import           Pos.Worker.Mpc           ()
 import           Pos.Worker.Stats         (statsWorker)
-=======
-import           Pos.Worker.Mpc           ()
->>>>>>> b27e4d76
 import           Pos.Worker.Tx            (txWorkers)
 import           Pos.WorkMode             (WorkMode)
 
