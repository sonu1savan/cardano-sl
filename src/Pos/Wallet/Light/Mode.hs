--- conflicted
+++ resolved
@@ -63,14 +63,11 @@
         , Tagged WalletState WalletState
         , Tagged ReportingContext ReportingContext
         ) (
+    JsonLogT (
     LoggerNameBox (
-<<<<<<< HEAD
-    JsonLogT (
-=======
     ResourceT (
->>>>>>> ff10a6d7
     Production
-    )))))))))))))
+    ))))))))))))))
 
 newtype LightWalletMode a = LightWalletMode (LightWalletMode' a)
   deriving
