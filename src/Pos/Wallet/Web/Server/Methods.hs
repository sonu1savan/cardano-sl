--- conflicted
+++ resolved
@@ -17,7 +17,7 @@
 import           Control.Lens                  (makeLenses, (.=))
 import           Control.Monad.Catch           (try)
 import           Control.Monad.Except          (runExceptT)
-import           Control.Monad.Trans.State     (get, runStateT)
+import           Control.Monad.State           (runStateT)
 import qualified Data.ByteString.Base64        as B64
 import           Data.Default                  (Default, def)
 import           Data.List                     (elemIndex, nub, (!!))
@@ -48,13 +48,9 @@
 import           Pos.Wallet.Tx                 (sendTxOuts, submitTx)
 import           Pos.Wallet.Tx.Pure            (TxHistoryEntry (..))
 import           Pos.Wallet.WalletMode         (WalletMode, applyLastUpdate,
-<<<<<<< HEAD
-                                                blockchainSlotDuration, getBalance,
-                                                getTxHistory, localChainDifficulty,
-=======
-                                                connectedPeers, getBalance, getTxHistory,
+                                                blockchainSlotDuration, connectedPeers,
+                                                getBalance, getTxHistory,
                                                 localChainDifficulty,
->>>>>>> b96729bd
                                                 networkChainDifficulty, waitForUpdate)
 import           Pos.Wallet.Web.Api            (WalletApi, walletApi)
 import           Pos.Wallet.Web.ClientTypes    (CAddress, CCurrency (ADA), CProfile,
