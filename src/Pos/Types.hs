-- | Re-export of Pos.Types.* + binary instances

module Pos.Types
       ( module Pos.Types.Arbitrary
       , module Pos.Types.Address
       , module Pos.Types.Block
       , module Pos.Types.Coin
       , module Pos.Types.Core
       , module Pos.Types.Slotting
       , module Pos.Types.Timestamp
       , module Pos.Types.Types
<<<<<<< HEAD
       , module Pos.Types.Utxo
=======
       , module Pos.Types.Version
>>>>>>> cbcb655d
       ) where

import           Pos.Binary.Address   ()
import           Pos.Binary.Types     ()
import           Pos.SafeCopy.Types   ()
import           Pos.Types.Address
import           Pos.Types.Arbitrary
import           Pos.Types.Block
import           Pos.Types.Coin
import           Pos.Types.Core
import           Pos.Types.SharedSeed ()
import           Pos.Types.Slotting
import           Pos.Types.Timestamp
import           Pos.Types.Types
<<<<<<< HEAD
import           Pos.Types.Utxo
=======
import           Pos.Types.Version
>>>>>>> cbcb655d
<|MERGE_RESOLUTION|>--- conflicted
+++ resolved
@@ -9,11 +9,7 @@
        , module Pos.Types.Slotting
        , module Pos.Types.Timestamp
        , module Pos.Types.Types
-<<<<<<< HEAD
-       , module Pos.Types.Utxo
-=======
        , module Pos.Types.Version
->>>>>>> cbcb655d
        ) where
 
 import           Pos.Binary.Address   ()
@@ -28,8 +24,4 @@
 import           Pos.Types.Slotting
 import           Pos.Types.Timestamp
 import           Pos.Types.Types
-<<<<<<< HEAD
-import           Pos.Types.Utxo
-=======
-import           Pos.Types.Version
->>>>>>> cbcb655d
+import           Pos.Types.Version