-- | Parameters for launching everything.

module Pos.Launcher.Param
       ( LoggingParams (..)
       , BaseParams (..)
       , NodeParams (..)
       ) where

import           System.Wlog         (LoggerName)
import           Universum

<<<<<<< HEAD
import           Pos.Crypto         (SecretKey)
import           Pos.DHT.Model      (DHTKey, DHTNode)
import           Pos.Security.Types (AttackTarget, AttackType)
import           Pos.Types          (Timestamp, Utxo)
=======
import           Pos.Crypto          (SecretKey)
import           Pos.DHT.Model       (DHTKey, DHTNode, DHTNodeType)
import           Pos.Security.Types  (AttackTarget, AttackType)
import           Pos.Types           (Timestamp, Utxo)
import           Pos.Util.UserSecret (UserSecret)
>>>>>>> fbc0a2bc

-- | Contains all parameters required for hierarchical logger initialization.
data LoggingParams = LoggingParams
    { lpRunnerTag     :: !LoggerName        -- ^ prefix for logger, like "time-slave"
    , lpHandlerPrefix :: !(Maybe FilePath)  -- ^ prefix of path for all logs
    , lpConfigPath    :: !(Maybe FilePath)  -- ^ path to logger configuration
    } deriving (Show)

-- | Contains basic & networking parameters for running node.
data BaseParams = BaseParams
    { bpPort               :: !Word16         -- ^ port to run on
    , bpDHTPeers           :: ![DHTNode]      -- ^ peers passed from CLI
    , bpDHTKey             :: !(Maybe DHTKey)
    , bpDHTExplicitInitial :: !Bool
    , bpLoggingParams      :: !LoggingParams  -- ^ logger parameters
    } deriving (Show)

-- | Contains algorithm specific & storage parameters for Node.
data NodeParams = NodeParams
    { npDbPathM       :: !FilePath          -- ^ Modern path to node's data-base.
    , npRebuildDb     :: !Bool              -- ^ @True@ if data-base should be rebuilt
    , npSystemStart   :: !Timestamp         -- ^ System start
    , npSecretKey     :: !SecretKey         -- ^ Primary secret key of node
    , npUserSecret    :: !UserSecret        -- ^ All node secret keys
    , npBaseParams    :: !BaseParams        -- ^ See 'BaseParams'
    , npCustomUtxo    :: !Utxo              -- ^ predefined custom utxo
    , npTimeLord      :: !Bool              -- ^ @True@ if node started as time-lord
    , npJLFile        :: !(Maybe FilePath)
    , npAttackTypes   :: ![AttackType]      -- ^ List of attack types used by malicious emulation
    , npAttackTargets :: ![AttackTarget]    -- ^ List of targets to attack by malicious emulation
    , npPropagation   :: !Bool              -- ^ Whether to propagate txs, ssc data, blocks to neighbors
    , npKademliaDump  :: !FilePath          -- ^ Path to kademlia dump file
    } deriving (Show)<|MERGE_RESOLUTION|>--- conflicted
+++ resolved
@@ -9,18 +9,11 @@
 import           System.Wlog         (LoggerName)
 import           Universum
 
-<<<<<<< HEAD
-import           Pos.Crypto         (SecretKey)
-import           Pos.DHT.Model      (DHTKey, DHTNode)
-import           Pos.Security.Types (AttackTarget, AttackType)
-import           Pos.Types          (Timestamp, Utxo)
-=======
 import           Pos.Crypto          (SecretKey)
-import           Pos.DHT.Model       (DHTKey, DHTNode, DHTNodeType)
+import           Pos.DHT.Model       (DHTKey, DHTNode)
 import           Pos.Security.Types  (AttackTarget, AttackType)
 import           Pos.Types           (Timestamp, Utxo)
 import           Pos.Util.UserSecret (UserSecret)
->>>>>>> fbc0a2bc
 
 -- | Contains all parameters required for hierarchical logger initialization.
 data LoggingParams = LoggingParams
