{-# LANGUAGE RankNTypes          #-}
{-# LANGUAGE ScopedTypeVariables #-}
{-# LANGUAGE TemplateHaskell     #-}

-- | High-level scenarios which can be launched.

module Pos.Launcher.Scenario
       ( runNode
       , initSemaphore
       , runNode'
       , nodeStartMsg
       ) where

import           Universum

<<<<<<< HEAD
import           Control.Lens        (each, to, _tail)
import           Development.GitRev  (gitBranch, gitHash)
import qualified Ether
import           Formatting          (build, sformat, shown, (%))
import           Mockable            (fork)
import           Paths_cardano_sl    (version)
import           System.Exit         (ExitCode (..))
import           System.Wlog         (WithLogger, getLoggerName, logError, logInfo)

import           Pos.Communication   (ActionSpec (..), OutSpecs, WorkerSpec,
                                      wrapActionSpec)
import qualified Pos.Constants       as Const
import           Pos.Context         (BlkSemaphore (..), MonadNodeContext, NodeContext,
                                      NodeContextTag, NodeParams (..),
                                      getOurPubKeyAddress, getOurPublicKey)
import           Pos.Crypto          (createProxySecretKey, encToPublic)
import           Pos.DB              (MonadDB)
import qualified Pos.DB.GState       as GS
import           Pos.DB.Misc         (addProxySecretKey)
import           Pos.Delegation      (initDelegation)
import           Pos.Reporting       (reportMisbehaviourMasked)
import           Pos.Security        (SecurityWorkersClass)
import           Pos.Shutdown        (waitForWorkers)
import           Pos.Slotting        (waitSystemStart)
import           Pos.Ssc.Class       (SscConstraint)
import           Pos.Types           (addressHash)
import           Pos.Util            (inAssertMode)
import           Pos.Util.LogSafe    (logInfoS)
import           Pos.Util.UserSecret (usKeys)
import           Pos.Worker          (allWorkers, allWorkersCount)
import           Pos.WorkMode.Class  (WorkMode)
=======
import           Pos.Communication  (ActionSpec (..), OutSpecs, WorkerSpec,
                                     wrapActionSpec)
import           Pos.Context        (BlkSemaphore (..), getOurPubKeyAddress,
                                     getOurPublicKey)
import qualified Pos.DB.GState      as GS
import           Pos.Delegation     (initDelegation)
import           Pos.Lrc.Context    (LrcSyncData (..), lcLrcSync)
import qualified Pos.Lrc.DB         as LrcDB
import           Pos.Reporting      (reportMisbehaviourSilent)
import           Pos.Security       (SecurityWorkersClass)
import           Pos.Shutdown       (waitForWorkers)
import           Pos.Slotting       (getCurrentSlot, waitSystemStart)
import           Pos.Ssc.Class      (SscConstraint)
import           Pos.Types          (SlotId (..), addressHash)
import           Pos.Update         (MemState (..), mvState)
import           Pos.Update.Context (UpdateContext (ucMemState))
import           Pos.Util           (inAssertMode)
import           Pos.Util.LogSafe   (logInfoS)
import           Pos.Worker         (allWorkers, allWorkersCount)
import           Pos.WorkMode.Class (WorkMode)
>>>>>>> 0bc5da9a

-- | Entry point of full node.
-- Initialization, running of workers, running of plugins.
runNode'
    :: forall ssc m.
       ( SscConstraint ssc
       , SecurityWorkersClass ssc
       , WorkMode ssc m
       , MonadNodeContext ssc m
       )
    => [WorkerSpec m]
    -> WorkerSpec m
runNode' plugins' = ActionSpec $ \vI sendActions -> do

    logInfo $ "cardano-sl, commit " <> $(gitHash) <> " @ " <> $(gitBranch)
    nodeStartMsg
    inAssertMode $ logInfo "Assert mode on"
    pk <- getOurPublicKey
    addr <- getOurPubKeyAddress
    let pkHash = addressHash pk

    logInfoS $ sformat ("My public key is: "%build%
                        ", address: "%build%
                        ", pk hash: "%build) pk addr pkHash
    putProxySecreyKeys
    initDelegation @ssc
    initSemaphore
    waitSystemStart
    let unpackPlugin (ActionSpec action) =
            action vI sendActions `catch` reportHandler
    mapM_ (fork . unpackPlugin) plugins'

    nc <- Ether.ask @NodeContextTag

    -- Instead of sleeping forever, we wait until graceful shutdown
    waitForWorkers (allWorkersCount @ssc nc)
    exitWith (ExitFailure 20)
  where
    -- FIXME shouldn't this kill the whole program?
    reportHandler (SomeException e) = do
        loggerName <- getLoggerName
        reportMisbehaviourSilent version $
            sformat ("Worker/plugin with logger name "%shown%
                    " failed with exception: "%shown)
            loggerName e

-- | Entry point of full node.
-- Initialization, running of workers, running of plugins.
runNode ::
       ( SscConstraint ssc
       , SecurityWorkersClass ssc
       , WorkMode ssc m
       , MonadNodeContext ssc m
       )
    => NodeContext ssc
    -> ([WorkerSpec m], OutSpecs)
    -> (WorkerSpec m, OutSpecs)
runNode nc (plugins, plOuts) =
    (, plOuts <> wOuts) $ runNode' $ workers' ++ plugins'
  where
    (workers', wOuts) = allWorkers nc
    plugins' = map (wrapActionSpec "plugin") plugins

-- | This function prints a very useful message when node is started.
nodeStartMsg :: WithLogger m => m ()
nodeStartMsg = logInfo msg
  where
    msg = sformat ("Application: " %build% ", last known block version " %build)
                   Const.curSoftwareVersion Const.lastKnownBlockVersion

----------------------------------------------------------------------------
-- Details
----------------------------------------------------------------------------

putProxySecreyKeys :: (MonadDB m, Ether.MonadReader' NodeParams m) => m ()
putProxySecreyKeys = do
    userSecret <- npUserSecret <$> Ether.ask'
    secretKey <- npSecretKey <$> Ether.ask'
    let eternity = (minBound, maxBound)
        makeOwnPSK =
            flip (createProxySecretKey secretKey) eternity . encToPublic
        ownPSKs = userSecret ^.. usKeys . _tail . each . to makeOwnPSK
    for_ ownPSKs addProxySecretKey

initSemaphore :: (WorkMode ssc m) => m ()
initSemaphore = do
    semaphore <- Ether.asks' unBlkSemaphore
    whenJustM (tryReadMVar semaphore) $ const $
        logError "ncBlkSemaphore is not empty at the very beginning"
    tip <- GS.getTip
    putMVar semaphore tip<|MERGE_RESOLUTION|>--- conflicted
+++ resolved
@@ -13,7 +13,6 @@
 
 import           Universum
 
-<<<<<<< HEAD
 import           Control.Lens        (each, to, _tail)
 import           Development.GitRev  (gitBranch, gitHash)
 import qualified Ether
@@ -34,7 +33,7 @@
 import qualified Pos.DB.GState       as GS
 import           Pos.DB.Misc         (addProxySecretKey)
 import           Pos.Delegation      (initDelegation)
-import           Pos.Reporting       (reportMisbehaviourMasked)
+import           Pos.Reporting       (reportMisbehaviourSilent)
 import           Pos.Security        (SecurityWorkersClass)
 import           Pos.Shutdown        (waitForWorkers)
 import           Pos.Slotting        (waitSystemStart)
@@ -45,28 +44,6 @@
 import           Pos.Util.UserSecret (usKeys)
 import           Pos.Worker          (allWorkers, allWorkersCount)
 import           Pos.WorkMode.Class  (WorkMode)
-=======
-import           Pos.Communication  (ActionSpec (..), OutSpecs, WorkerSpec,
-                                     wrapActionSpec)
-import           Pos.Context        (BlkSemaphore (..), getOurPubKeyAddress,
-                                     getOurPublicKey)
-import qualified Pos.DB.GState      as GS
-import           Pos.Delegation     (initDelegation)
-import           Pos.Lrc.Context    (LrcSyncData (..), lcLrcSync)
-import qualified Pos.Lrc.DB         as LrcDB
-import           Pos.Reporting      (reportMisbehaviourSilent)
-import           Pos.Security       (SecurityWorkersClass)
-import           Pos.Shutdown       (waitForWorkers)
-import           Pos.Slotting       (getCurrentSlot, waitSystemStart)
-import           Pos.Ssc.Class      (SscConstraint)
-import           Pos.Types          (SlotId (..), addressHash)
-import           Pos.Update         (MemState (..), mvState)
-import           Pos.Update.Context (UpdateContext (ucMemState))
-import           Pos.Util           (inAssertMode)
-import           Pos.Util.LogSafe   (logInfoS)
-import           Pos.Worker         (allWorkers, allWorkersCount)
-import           Pos.WorkMode.Class (WorkMode)
->>>>>>> 0bc5da9a
 
 -- | Entry point of full node.
 -- Initialization, running of workers, running of plugins.
