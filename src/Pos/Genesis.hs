{-| Blockchain genesis. Not to be confused with genesis block in epoch.
    Blockchain genesis means genesis values which are hardcoded in advance
    (before system starts doing anything). Genesis block in epoch exists
    in every epoch and it's not known in advance.
-}

module Pos.Genesis
       (
       -- * Static state
         StakeDistribution (..)
       , genesisAddresses
       , genesisKeyPairs
       , genesisPublicKeys
       , genesisSecretKeys
       , genesisUtxo

       -- * Ssc
       , genesisLeaders

       -- * Update System
       , genesisProtocolVersion
       ) where


import           Data.Default         (Default (def))
import           Data.List            (genericLength, genericReplicate)
import qualified Data.Map.Strict      as M
import qualified Data.Text            as T
import           Formatting           (int, sformat, (%))
import           Serokell.Util        (enumerate)
import           Universum

import           Pos.Constants        (genesisN)
import           Pos.Crypto           (PublicKey, SecretKey, deterministicKeyGen,
                                       unsafeHash)
import           Pos.FollowTheSatoshi (followTheSatoshi)
<<<<<<< HEAD
import           Pos.Types            (Address (..), Coin, ProtocolVersion (..),
                                       SharedSeed (SharedSeed), SlotLeaders, TxOut (..),
                                       Utxo, coinToInteger, makePubKeyAddress, mkCoin)
import           Pos.Types.Coin       (divCoin, unsafeAddCoin, unsafeMulCoin)
=======
import           Pos.Types            (Address (..), Coin, SharedSeed (SharedSeed),
                                       SlotLeaders, TxOut (..), Utxo, coinToInteger,
                                       divCoin, makePubKeyAddress, mkCoin, unsafeAddCoin,
                                       unsafeMulCoin)
>>>>>>> a19a2042


----------------------------------------------------------------------------
-- Static state
----------------------------------------------------------------------------

-- | List of pairs from 'SecretKey' with corresponding 'PublicKey'.
genesisKeyPairs :: [(PublicKey, SecretKey)]
genesisKeyPairs = map gen [0 .. genesisN - 1]
  where
    gen :: Int -> (PublicKey, SecretKey)
    gen =
        fromMaybe (panic "deterministicKeyGen failed in Genesis") .
        deterministicKeyGen .
        encodeUtf8 .
        T.take 32 . sformat ("My awesome 32-byte seed #" %int % "             ")

-- | List of 'SecrekKey'`s in genesis.
genesisSecretKeys :: [SecretKey]
genesisSecretKeys = map snd genesisKeyPairs

-- | List of 'PublicKey'`s in genesis.
genesisPublicKeys :: [PublicKey]
genesisPublicKeys = map fst genesisKeyPairs

-- | List of 'Address'`es in genesis. See 'genesisPublicKeys'.
genesisAddresses :: [Address]
genesisAddresses = map makePubKeyAddress genesisPublicKeys

-- | Stake distribution in genesis block.
-- FlatStakes is a flat distribution, i. e. each node has the same amount of coins.
-- BitcoinStakes is a Bitcoin mining pool-style ditribution.
data StakeDistribution
    = FlatStakes !Word     -- number of stakeholders
                 !Coin     -- total number of coins
    | BitcoinStakes !Word  -- number of stakeholders
                    !Coin  -- total number of coins

instance Default StakeDistribution where
    def = FlatStakes genesisN
              (mkCoin 10000 `unsafeMulCoin` (genesisN :: Int))

bitcoinDistribution20 :: [Coin]
bitcoinDistribution20 = map mkCoin
    [200,163,120,105,78,76,57,50,46,31,26,13,11,11,7,4,2,0,0,0]

stakeDistribution :: StakeDistribution -> [Coin]
stakeDistribution (FlatStakes stakeholders coins) =
    genericReplicate stakeholders val
  where
    val = coins `divCoin` stakeholders
stakeDistribution (BitcoinStakes stakeholders coins) =
    map normalize $ bitcoinDistribution1000Coins stakeholders
  where
    normalize x = x `unsafeMulCoin`
                  coinToInteger (coins `divCoin` (1000 :: Int))

bitcoinDistribution1000Coins :: Word -> [Coin]
bitcoinDistribution1000Coins stakeholders
    | stakeholders < 20 = stakeDistribution
          (FlatStakes stakeholders (mkCoin 1000))
    | stakeholders == 20 = bitcoinDistribution20
    | otherwise =
        foldl' (bitcoinDistributionImpl ratio) [] $
        enumerate bitcoinDistribution20
  where
    ratio = fromIntegral stakeholders / 20

bitcoinDistributionImpl :: Double -> [Coin] -> (Int, Coin) -> [Coin]
bitcoinDistributionImpl ratio coins (coinIdx, coin) =
    coins ++ toAddValMax : replicate (toAddNum - 1) toAddValMin
  where
    toAddNumMax = ceiling ratio
    toAddNumMin = floor ratio
    toAddNum :: Int
    toAddNum =
        if genericLength coins + realToFrac toAddNumMax >
           realToFrac (coinIdx + 1) * ratio
            then toAddNumMin
            else toAddNumMax
    toAddValMin = coin `divCoin` toAddNum
    toAddValMax = coin `unsafeAddCoin`
                  (toAddValMin `unsafeMulCoin` (toAddNum - 1))

-- | Genesis 'Utxo'.
genesisUtxo :: StakeDistribution -> Utxo
genesisUtxo sd =
    M.fromList . zipWith zipF (stakeDistribution sd) $ genesisAddresses
  where
    zipF coin addr = ((unsafeHash addr, 0), (TxOut addr coin, []))

----------------------------------------------------------------------------
-- Slot leaders
----------------------------------------------------------------------------

genesisSeed :: SharedSeed
genesisSeed = SharedSeed "vasa opasa skovoroda Ggurda boroda provoda"

-- | Leaders of genesis. See 'followTheSatoshi'.
genesisLeaders :: Utxo -> SlotLeaders
genesisLeaders = followTheSatoshi genesisSeed

----------------------------------------------------------------------------
-- Update system
----------------------------------------------------------------------------

-- | ProtocolVersion used at the very beginning.
genesisProtocolVersion :: ProtocolVersion
genesisProtocolVersion =
    ProtocolVersion
    { pvMajor = 0
    , pvMinor = 0
    , pvAlt = 0
    }<|MERGE_RESOLUTION|>--- conflicted
+++ resolved
@@ -34,18 +34,10 @@
 import           Pos.Crypto           (PublicKey, SecretKey, deterministicKeyGen,
                                        unsafeHash)
 import           Pos.FollowTheSatoshi (followTheSatoshi)
-<<<<<<< HEAD
 import           Pos.Types            (Address (..), Coin, ProtocolVersion (..),
                                        SharedSeed (SharedSeed), SlotLeaders, TxOut (..),
-                                       Utxo, coinToInteger, makePubKeyAddress, mkCoin)
-import           Pos.Types.Coin       (divCoin, unsafeAddCoin, unsafeMulCoin)
-=======
-import           Pos.Types            (Address (..), Coin, SharedSeed (SharedSeed),
-                                       SlotLeaders, TxOut (..), Utxo, coinToInteger,
-                                       divCoin, makePubKeyAddress, mkCoin, unsafeAddCoin,
-                                       unsafeMulCoin)
->>>>>>> a19a2042
-
+                                       Utxo, coinToInteger, divCoin, makePubKeyAddress,
+                                       mkCoin, unsafeAddCoin, unsafeMulCoin)
 
 ----------------------------------------------------------------------------
 -- Static state
