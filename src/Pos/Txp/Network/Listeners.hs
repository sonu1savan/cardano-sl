--- conflicted
+++ resolved
@@ -37,7 +37,6 @@
 txListeners
     :: WorkMode ssc m
     => m ([ListenerSpec m], OutSpecs)
-<<<<<<< HEAD
 txListeners = relayListeners txRelay
 
 txInvReqDataParams :: WorkMode ssc m
@@ -50,14 +49,12 @@
        , handleData = txHandleData
        }
   where
-    txContentsToKey (TxMsgContents tx _ _) = pure . Tagged  $ hash tx
+    txContentsToKey = pure . Tagged . hash . taTx . getTxMsgContents
     txHandleInv (Tagged txId) =
         not . HM.member txId  . _mpLocalTxs <$> getMemPool
     txHandleReq (Tagged txId) =
-        fmap toContents . HM.lookup txId . _mpLocalTxs <$> getMemPool
-    txHandleData (TxMsgContents tx tw td) =
-        handleTxDo (hash tx, (tx, tw, td))
-    toContents (tx, tw, td) = TxMsgContents tx tw td
+        fmap TxMsgContents . HM.lookup txId . _mpLocalTxs <$> getMemPool
+    txHandleData (TxMsgContents txAux) = handleTxDo txAux
 
 txRelay
     :: WorkMode ssc m
@@ -68,33 +65,6 @@
                txInvReqDataParams
   where
     tag = tagWith (Proxy :: Proxy TxMsgContents)
-=======
-txListeners = relayListeners txProxy
-
-txStubListeners
-    :: WithLogger m
-    => ([ListenerSpec m], OutSpecs)
-txStubListeners = relayStubListeners txProxy
-
-instance ( WorkMode ssc m
-         ) => Relay m TxMsgTag TxId TxMsgContents where
-    contentsToTag _ = pure TxMsgTag
-    contentsToKey = pure . hash . taTx . getTxMsgContents
-
-    verifyInvTag       _ = pure VerSuccess
-    verifyReqTag       _ = pure VerSuccess
-    verifyMempoolTag   _ = pure VerSuccess
-    verifyDataContents _ = pure VerSuccess
-
-    handleInv _ txId = not . HM.member txId  . _mpLocalTxs <$> getMemPool
-
-    handleReq _ txId =
-        fmap TxMsgContents . HM.lookup txId . _mpLocalTxs <$> getMemPool
-
-    handleMempool _ = HM.keys . _mpLocalTxs <$> getMemPool
-
-    handleData (TxMsgContents txAux) = handleTxDo txAux
->>>>>>> 76adf5a1
 
 -- Real tx processing
 -- CHECK: @handleTxDo
