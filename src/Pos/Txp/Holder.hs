{-# LANGUAGE ScopedTypeVariables  #-}
{-# LANGUAGE TypeFamilies         #-}
{-# LANGUAGE UndecidableInstances #-}

module Pos.Txp.Holder
       (
         TxpLDHolder (..)
       , runTxpLDHolder
       , runLocalTxpLDHolder

       , TxpLDWrap (..)
       , runTxpLDHolderReader
       ) where

import qualified Control.Concurrent.STM    as STM
import           Control.Lens              (iso)
import           Control.Monad.Catch       (MonadCatch, MonadMask, MonadThrow)
import           Control.Monad.Fix         (MonadFix)
import           Control.Monad.Reader      (ReaderT (ReaderT))
import           Control.Monad.Trans.Class (MonadTrans)
import           Data.Default              (def)
import           Mockable                  (ChannelT, MFunctor' (hoist'),
                                            Mockable (liftMockable), Promise,
                                            SharedAtomicT, ThreadId, liftMockableWrappedM)
import           Serokell.Util.Lens        (WrappedM (..))
import           System.Wlog               (CanLog, HasLoggerName)
import           Universum

<<<<<<< HEAD
import           Pos.Context               (WithNodeContext)
import           Pos.DB.Class              (MonadDB)
import           Pos.DB.Holder             (DBHolder (..))
import           Pos.Slotting              (MonadSlots (..))
import           Pos.Ssc.Extra             (MonadSscGS (..), MonadSscLD (..),
                                            MonadSscRichmen (..))
import           Pos.Txp.Class             (MonadTxpLD (..), TxpLDWrap (..))
import           Pos.Txp.Types             (UtxoView)
import qualified Pos.Txp.Types.UtxoView    as UV
import           Pos.Types                 (HeaderHash, MonadUtxo (..),
                                            MonadUtxoRead (..), genesisHash)
import           Pos.Util.JsonLog          (MonadJL (..))
=======
import           Pos.Context                 (WithNodeContext)
import           Pos.DB.Class                (MonadDB)
import           Pos.DB.Holder               (DBHolder (..))
import           Pos.Slotting                (MonadSlots (..))
import           Pos.Ssc.Extra               (MonadSscGS, MonadSscLD, MonadSscRichmen)
import           Pos.Txp.Class               (MonadTxpLD (..), TxpLDWrap (..))
import           Pos.Txp.Types               (UtxoView)
import qualified Pos.Txp.Types.UtxoView      as UV
import           Pos.Types                   (HeaderHash, MonadUtxo (..),
                                              MonadUtxoRead (..), genesisHash)
import           Pos.Util.JsonLog            (MonadJL (..))
>>>>>>> 3da74808

----------------------------------------------------------------------------
-- Holder
----------------------------------------------------------------------------

newtype TxpLDHolder ssc m a = TxpLDHolder
    { getTxpLDHolder :: ReaderT (TxpLDWrap ssc) m a
    } deriving (Functor, Applicative, Monad, MonadTrans,
                MonadThrow, MonadSlots, MonadCatch, MonadIO, MonadFail,
                HasLoggerName, WithNodeContext ssc, MonadJL, MonadSscRichmen,
                CanLog, MonadMask, MonadSscLD ssc, MonadSscGS ssc, MonadFix)

type instance ThreadId (TxpLDHolder ssc m) = ThreadId m
type instance Promise (TxpLDHolder ssc m) = Promise m
type instance SharedAtomicT (TxpLDHolder ssc m) = SharedAtomicT m
type instance ChannelT (TxpLDHolder ssc m) = ChannelT m

instance ( Mockable d m
         , MFunctor' d (ReaderT (TxpLDWrap ssc) m) m
         , MFunctor' d (TxpLDHolder ssc m) (ReaderT (TxpLDWrap ssc) m)
         ) => Mockable d (TxpLDHolder ssc m) where
    liftMockable = liftMockableWrappedM

deriving instance MonadDB ssc m => MonadDB ssc (TxpLDHolder ssc m)

deriving instance MonadTxpLD ssc m => MonadTxpLD ssc (DBHolder ssc m)

----------------------------------------------------------------------------
-- Useful instances
----------------------------------------------------------------------------

instance MonadIO m => MonadTxpLD ssc (TxpLDHolder ssc m) where
    getTxpLDWrap = TxpLDHolder ask
    setUtxoView uv = TxpLDHolder (asks utxoView) >>= atomically . flip STM.writeTVar uv
    setMemPool mp = TxpLDHolder (asks memPool) >>= atomically . flip STM.writeTVar mp
    getTxpLD = TxpLDHolder ask >>= \txld -> atomically $
        (,,,) <$> STM.readTVar (utxoView txld)
              <*> STM.readTVar (memPool txld)
              <*> STM.readTVar (undos txld)
              <*> STM.readTVar (ldTip txld)
    modifyTxpLD f =
        TxpLDHolder ask >>= \txld -> atomically $ do
            curUV  <- STM.readTVar (utxoView txld)
            curMP  <- STM.readTVar (memPool txld)
            curUndos <- STM.readTVar (undos txld)
            curTip <- STM.readTVar (ldTip txld)
            let (res, (newUV, newMP, newUndos, newTip))
                  = f (curUV, curMP, curUndos, curTip)
            STM.writeTVar (utxoView txld) newUV
            STM.writeTVar (memPool txld) newMP
            STM.writeTVar (undos txld) newUndos
            STM.writeTVar (ldTip txld) newTip
            return res

instance Monad m => WrappedM (TxpLDHolder ssc m) where
    type UnwrappedM (TxpLDHolder ssc m) = ReaderT (TxpLDWrap ssc) m
    _WrappedM = iso getTxpLDHolder TxpLDHolder

instance (MonadIO m, MonadThrow m) => MonadUtxoRead (TxpLDHolder ssc m) where
    utxoGet key = TxpLDHolder (asks utxoView) >>=
                   (atomically . STM.readTVar >=> UV.getTxOut key)

instance (MonadIO m, MonadUtxoRead (TxpLDHolder ssc m))
       => MonadUtxo (TxpLDHolder ssc m) where
    utxoPut key val = TxpLDHolder (asks utxoView) >>=
                       atomically . flip STM.modifyTVar' (UV.putTxOut key val)
    utxoDel key = TxpLDHolder (asks utxoView) >>=
                  atomically . flip STM.modifyTVar' (UV.delTxIn key)

runTxpLDHolder :: MonadIO m
               => UtxoView ssc -> HeaderHash ssc -> TxpLDHolder ssc m a -> m a
runTxpLDHolder uv initTip holder =
    TxpLDWrap <$> liftIO (STM.newTVarIO uv)
              <*> liftIO (STM.newTVarIO def)
              <*> liftIO (STM.newTVarIO mempty)
              <*> liftIO (STM.newTVarIO initTip)
              >>= runReaderT (getTxpLDHolder holder)

-- | Local run needed for validation txs. For validation need only UtxoView.
runLocalTxpLDHolder :: MonadIO m
                    => TxpLDHolder ssc m a -> UtxoView ssc -> m a
runLocalTxpLDHolder holder uv =
    TxpLDWrap <$> liftIO (STM.newTVarIO uv)
              <*> liftIO (STM.newTVarIO def)
              <*> liftIO (STM.newTVarIO mempty)
              <*> liftIO (STM.newTVarIO genesisHash)
              >>= runReaderT (getTxpLDHolder holder)

runTxpLDHolderReader
    :: TxpLDWrap ssc -> TxpLDHolder ssc m a -> m a
runTxpLDHolderReader wrap holder = runReaderT (getTxpLDHolder holder) wrap<|MERGE_RESOLUTION|>--- conflicted
+++ resolved
@@ -26,32 +26,17 @@
 import           System.Wlog               (CanLog, HasLoggerName)
 import           Universum
 
-<<<<<<< HEAD
 import           Pos.Context               (WithNodeContext)
 import           Pos.DB.Class              (MonadDB)
 import           Pos.DB.Holder             (DBHolder (..))
 import           Pos.Slotting              (MonadSlots (..))
-import           Pos.Ssc.Extra             (MonadSscGS (..), MonadSscLD (..),
-                                            MonadSscRichmen (..))
+import           Pos.Ssc.Extra             (MonadSscGS, MonadSscLD, MonadSscRichmen)
 import           Pos.Txp.Class             (MonadTxpLD (..), TxpLDWrap (..))
 import           Pos.Txp.Types             (UtxoView)
 import qualified Pos.Txp.Types.UtxoView    as UV
 import           Pos.Types                 (HeaderHash, MonadUtxo (..),
                                             MonadUtxoRead (..), genesisHash)
 import           Pos.Util.JsonLog          (MonadJL (..))
-=======
-import           Pos.Context                 (WithNodeContext)
-import           Pos.DB.Class                (MonadDB)
-import           Pos.DB.Holder               (DBHolder (..))
-import           Pos.Slotting                (MonadSlots (..))
-import           Pos.Ssc.Extra               (MonadSscGS, MonadSscLD, MonadSscRichmen)
-import           Pos.Txp.Class               (MonadTxpLD (..), TxpLDWrap (..))
-import           Pos.Txp.Types               (UtxoView)
-import qualified Pos.Txp.Types.UtxoView      as UV
-import           Pos.Types                   (HeaderHash, MonadUtxo (..),
-                                              MonadUtxoRead (..), genesisHash)
-import           Pos.Util.JsonLog            (MonadJL (..))
->>>>>>> 3da74808
 
 ----------------------------------------------------------------------------
 -- Holder
