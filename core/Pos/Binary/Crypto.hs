{-# LANGUAGE CPP          #-}
{-# LANGUAGE ViewPatterns #-}

-- | Serializable instances for Pos.Crypto.*

module Pos.Binary.Crypto () where

import           Universum

import qualified Cardano.Crypto.Wallet    as CC
import qualified Crypto.ECC.Edwards25519  as Ed25519
import           Crypto.Hash              (digestFromByteString)
import qualified Crypto.PVSS              as Pvss
import qualified Crypto.SCRAPE            as Scrape
import qualified Crypto.Sign.Ed25519      as EdStandard
import qualified Data.ByteArray           as ByteArray
import qualified Data.ByteString          as BS
import           Data.SafeCopy            (SafeCopy (..))
import           Formatting               (int, sformat, (%))
import           Pos.Crypto.AsBinary      (decShareBytes, encShareBytes, secretBytes,
                                           vssPublicKeyBytes)

import           Pos.Binary.Class         (AsBinary (..), Bi (..), Cons (..), Field (..),
                                           decodeBinary, deriveSimpleBi, encodeBinary,
                                           encodeListLen, enforceSize, getCopyBi,
                                           putCopyBi)
import           Pos.Crypto.Hashing       (AbstractHash (..), HashAlgorithm,
                                           WithHash (..), withHash)
import           Pos.Crypto.HD            (HDAddressPayload (..))
<<<<<<< HEAD
=======
import           Pos.Crypto.RedeemSigning (RedeemPublicKey (..), RedeemSecretKey (..),
                                           RedeemSignature (..))
import           Pos.Crypto.SafeSigning   (EncryptedSecretKey (..), PassPhrase,
                                           passphraseLength)
import           Pos.Crypto.Scrypt        (EncryptedPass (..))
>>>>>>> 2b91cdfd
import qualified Pos.Crypto.SecretSharing as C
import           Pos.Crypto.Signing.Types.Redeem (RedeemPublicKey (..), RedeemSecretKey (..),
                                                  RedeemSignature (..))
import           Pos.Crypto.Signing.Types.Safe (EncryptedSecretKey (..), PassPhrase,
                                                passphraseLength)
import           Pos.Crypto.Signing.Types (ProxyCert (..), ProxySecretKey (..),
                                           ProxySignature (..), PublicKey (..),
                                           SecretKey (..), Signature (..), Signed (..))

instance Bi a => Bi (WithHash a) where
    encode = encode . whData
    decode = withHash <$> decode

instance (Typeable a, Bi a) => SafeCopy (WithHash a) where
    putCopy = putCopyBi
    getCopy = getCopyBi

----------------------------------------------------------------------------
-- Hashing
----------------------------------------------------------------------------

instance (Typeable algo, Typeable a, HashAlgorithm algo) => Bi (AbstractHash algo a) where
    encode (AbstractHash digest) = encode (ByteArray.convert digest :: ByteString)
    decode = do
        bs <- decode @ByteString
        case digestFromByteString bs of
            Nothing -> fail "AbstractHash.decode: invalid digest"
            Just x  -> pure (AbstractHash x)

----------------------------------------------------------------------------
-- SecretSharing
----------------------------------------------------------------------------

#define BiPvss(T, PT) \
  instance Bi T where {\
    encode = encodeBinary ;\
    decode = decodeBinary };\
  deriving instance Bi PT ;\

BiPvss (Scrape.PublicKey, C.VssPublicKey)
BiPvss (Scrape.KeyPair, C.VssKeyPair)
BiPvss (Scrape.Secret, C.Secret)
BiPvss (Scrape.DecryptedShare, C.DecShare)
BiPvss (Scrape.EncryptedSi, C.EncShare)

instance Bi Scrape.ExtraGen where
    encode = encodeBinary
    decode = decodeBinary

instance Bi Scrape.Commitment where
    encode = encodeBinary
    decode = decodeBinary

instance Bi Scrape.Proof where
    encode = encodeBinary
    decode = decodeBinary

instance Bi Scrape.ParallelProofs where
    encode = encodeBinary
    decode = decodeBinary

deriveSimpleBi ''C.SecretProof [
    Cons 'C.SecretProof [
        Field [| C.spExtraGen       :: Scrape.ExtraGen       |],
        Field [| C.spProof          :: Scrape.Proof          |],
        Field [| C.spParallelProofs :: Scrape.ParallelProofs |],
        Field [| C.spCommitments    :: [Scrape.Commitment]   |]
    ]
  ]

----------------------------------------------------------------------------
-- SecretSharing AsBinary
----------------------------------------------------------------------------

-- !A note about these instances! --
--
-- For most of the secret sharing types the only check we do during
-- deserialization is length check. As long as length matches our
-- expectations, the decoding succeeds (look at 'Binary' instances in
-- 'pvss') which in turn means that we can use 'fromBinary' and be
-- quite sure it will succeed. That's why it's important to check
-- length here (this check is cheap, so it's good to do it as soon as
-- possible). The only exception is 'SecretSharingExtra' (because we
-- don't know its length in advance). Currently we check that
-- 'SecretSharingExtra' can be parsed in 'verifyCommitment' function.
--
#define BiMacro(B, BYTES) \
  instance Bi (AsBinary B) where {\
    encode (AsBinary bs) = encode bs ;\
    decode = do { bs <- decode \
                ; when (BYTES /= length bs) (fail $ "AsBinary B: length mismatch!") \
                ; return (AsBinary bs) } }; \

BiMacro(C.VssPublicKey, vssPublicKeyBytes)
BiMacro(C.Secret, secretBytes)
BiMacro(C.DecShare, decShareBytes)
BiMacro(C.EncShare, encShareBytes)

----------------------------------------------------------------------------
-- Signing
----------------------------------------------------------------------------

instance Bi Ed25519.PointCompressed where
    encode (Ed25519.unPointCompressed -> k) = encode k
    decode = Ed25519.pointCompressed <$> decode

instance Bi Ed25519.Scalar where
    encode (Ed25519.unScalar -> k) = encode k
    decode = Ed25519.scalar <$> decode

instance Bi Ed25519.Signature where
    encode (Ed25519.Signature s) = encode s
    decode = Ed25519.Signature <$> decode

instance Bi CC.ChainCode where
    encode (CC.ChainCode c) = encode c
    decode = CC.ChainCode <$> decode

instance Bi CC.XPub where
    encode (CC.unXPub -> kc) = encode kc
    decode = either fail pure . CC.xpub =<< decode

instance Bi CC.XPrv where
    encode (CC.unXPrv -> kc) = encode kc
    decode = either fail pure . CC.xprv =<< decode @ByteString

instance Bi CC.XSignature where
    encode (CC.unXSignature -> bs) = encode bs
    decode = either fail pure . CC.xsignature =<< decode

deriving instance Typeable a => Bi (Signature a)
deriving instance Bi PublicKey
deriving instance Bi SecretKey

instance Bi EncryptedSecretKey where
    encode (EncryptedSecretKey sk pph) = encodeListLen 2
                                      <> encode sk
                                      <> encode pph
    decode = EncryptedSecretKey
         <$  enforceSize "EncryptedSecretKey" 2
         <*> decode
         <*> decode

instance Bi a => Bi (Signed a) where
    encode (Signed v s) = encodeListLen 2
                       <> encode v
                       <> encode s
    decode = Signed
         <$  enforceSize "Signed" 2
         <*> decode
         <*> decode

deriving instance Typeable w => Bi (ProxyCert w)

instance Bi w => Bi (ProxySecretKey w) where
    encode ProxySecretKey{..} = encodeListLen 4
                             <> encode pskOmega
                             <> encode pskIssuerPk
                             <> encode pskDelegatePk
                             <> encode pskCert
    decode = ProxySecretKey <$  enforceSize "ProxySecretKey" 4
                            <*> decode
                            <*> decode
                            <*> decode
                            <*> decode

instance (Typeable a, Bi w) => Bi (ProxySignature w a) where
    encode ProxySignature{..} = encodeListLen 2
                             <> encode psigPsk
                             <> encode psigSig
    decode = ProxySignature
          <$  enforceSize "ProxySignature" 2
          <*> decode
          <*> decode

instance Bi PassPhrase where
    encode pp = encode (ByteArray.convert pp :: ByteString)
    decode = do
        bs <- decode @ByteString
        let bl = BS.length bs
        -- Currently passphrase may be either 32-byte long or empty (for
        -- unencrypted keys).
        if bl == 0 || bl == passphraseLength
            then pure $ ByteArray.convert bs
            else fail . toString $ sformat
                 ("put@PassPhrase: expected length 0 or "%int%", not "%int)
                 passphraseLength bl

instance Bi EncryptedPass where
    encode (EncryptedPass ep) = encode ep
    decode = EncryptedPass <$> decode

-------------------------------------------------------------------------------
-- Hierarchical derivation
-------------------------------------------------------------------------------

instance Bi HDAddressPayload where
    encode (HDAddressPayload payload) = encode payload
    decode = HDAddressPayload <$> decode

-------------------------------------------------------------------------------
-- Standard Ed25519 instances for ADA redeem keys
-------------------------------------------------------------------------------

instance Bi EdStandard.PublicKey where
    encode (EdStandard.PublicKey k) = encode k
    decode = EdStandard.PublicKey <$> decode

instance Bi EdStandard.SecretKey where
    encode (EdStandard.SecretKey k) = encode k
    decode = EdStandard.SecretKey <$> decode

instance Bi EdStandard.Signature where
    encode (EdStandard.Signature s) = encode s
    decode = EdStandard.Signature <$> decode

deriving instance Bi RedeemPublicKey
deriving instance Bi RedeemSecretKey
deriving instance Typeable a => Bi (RedeemSignature a)<|MERGE_RESOLUTION|>--- conflicted
+++ resolved
@@ -27,14 +27,7 @@
 import           Pos.Crypto.Hashing       (AbstractHash (..), HashAlgorithm,
                                            WithHash (..), withHash)
 import           Pos.Crypto.HD            (HDAddressPayload (..))
-<<<<<<< HEAD
-=======
-import           Pos.Crypto.RedeemSigning (RedeemPublicKey (..), RedeemSecretKey (..),
-                                           RedeemSignature (..))
-import           Pos.Crypto.SafeSigning   (EncryptedSecretKey (..), PassPhrase,
-                                           passphraseLength)
 import           Pos.Crypto.Scrypt        (EncryptedPass (..))
->>>>>>> 2b91cdfd
 import qualified Pos.Crypto.SecretSharing as C
 import           Pos.Crypto.Signing.Types.Redeem (RedeemPublicKey (..), RedeemSecretKey (..),
                                                   RedeemSignature (..))
