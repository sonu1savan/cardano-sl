name:                cardano-sl
version:             1.0.2
synopsis:            Cardano SL main implementation
description:         Please see README.md
license:             MIT
license-file:        LICENSE
author:              Serokell
maintainer:          Serokell <hi@serokell.io>
copyright:           2016 IOHK
category:            Currency
build-type:          Simple
extra-source-files:  README.md
cabal-version:       >=1.10

library
  exposed-modules:      Paths_cardano_sl

                        Pos.AllSecrets

                        -- Arbitrary instances
                        Pos.Arbitrary.Block
                        Pos.Arbitrary.Delegation
                        Pos.Arbitrary.Txp.Network

                        Pos.Aeson
                        Pos.Binary
                        Pos.Block.BListener
                        Pos.Block.Core
                        Pos.Block.Logic
                        Pos.Block.Network
                        Pos.Block.Pure
                        Pos.Block.RetrievalQueue
                        Pos.Block.Slog
                        Pos.Block.Types
                        Pos.Context
                        Pos.Communication
                        Pos.Configuration
                        Pos.Constants

                        Pos.DB.DB
                        Pos.DB.Block

                        Pos.Delegation

                        -- Arbitrary data generation
                        Pos.Generator
                        Pos.Generator.Block
                        Pos.Generator.BlockEvent
                        Pos.Generator.BlockEvent.DSL

                        -- GState
                        Pos.GState
                        Pos.GState.BlockExtra

                        -- LRC
                        Pos.Lrc
                        Pos.Lrc.FtsPure

                        -- Behavior
                        Pos.Behavior

                        -- Something
                        Pos.Launcher
                        Pos.Launcher.Configuration
                        Pos.Launcher.Resource
                        Pos.Launcher.Runner

                        -- SafeCopy serialization (required in wallet)
                        Pos.SafeCopy

                        -- Something
                        Pos.Security
                        Pos.Security.Workers

                        -- SSC
                        Pos.Ssc.GodTossing
                        Pos.Ssc.SscAlgo

                        -- Statistics
                        Pos.Statistics

                        -- Recovery
                        Pos.Recovery

                        -- Client
                        Pos.Client.KeyStorage
                        Pos.Client.Txp.Addresses
                        Pos.Client.Txp.Balances
                        Pos.Client.Txp.History
                        Pos.Client.Txp.Util

                        -- Client CLI
                        Pos.Client.CLI

                        -- Txp
                        Pos.Txp

                        Pos.Types

                        -- Update system
                        Pos.Update

                        -- Utilities/helpers
                        Pos.Util
                        Pos.Util.Config
                        Pos.Util.LoggerName
                        Pos.Util.Monitor
                        Pos.Util.Undefined
                        Pos.Util.BackupPhrase
                        Pos.Util.JsonLog
                        Pos.Util.OutboundQueue
                        Pos.Util.UserSecret

                        Pos.Web
                        Pos.Web.Api
                        Pos.Web.Mode
                        Pos.Web.Server
                        Pos.Web.Types

                        -- Worker, work mode
                        Pos.Worker
                        Pos.WorkMode
                        Pos.WorkMode.Class

                        -- Binary serialization
                        Pos.Binary.Communication
                        Pos.Binary.Relay

                        -- Heavy delegation
                        Pos.Delegation.Types

                        -- Exposed for tests
                        Pos.Block.Logic.VAR
                        Pos.Generator.Block.Param

<<<<<<< HEAD
                        -- Common code for tests
                        Test.Pos.Block.Logic.Emulation
                        Test.Pos.Block.Logic.Mode
                        Test.Pos.Block.Logic.Util
                        Test.Pos.Block.Logic.Event

                        -- Util code for tests
                        Test.Pos.Util
                        Test.Pos.Configuration

                        -- Explorer (TODO: move into cardano-explorer)
                        Pos.Explorer

                        -- Needed for testing
                        Pos.Arbitrary.Explorer
=======
  exposed-modules:
>>>>>>> 280959b0
                        Pos.Util.Servant

                        -- Needed for testing / genesis creation
                        Pos.Block.Core.Genesis.Misc

  other-modules:        Pos.Aeson.Types

                        -- Binary serialization
                        Pos.Binary.Block
                        Pos.Binary.Block.Block
                        Pos.Binary.Block.Core
                        Pos.Binary.Block.Slog
                        Pos.Binary.Delegation
                        Pos.Binary.Ssc
                        Pos.Binary.Txp
                        Pos.Binary.Txp.Network

                        -- Block processing
                        Pos.Block.Core.Genesis
                        Pos.Block.Core.Genesis.Chain
                        Pos.Block.Core.Genesis.Lens
                        Pos.Block.Core.Genesis.Types
                        Pos.Block.Core.Main
                        Pos.Block.Core.Main.Chain
                        Pos.Block.Core.Main.Helpers
                        Pos.Block.Core.Main.Lens
                        Pos.Block.Core.Main.Misc
                        Pos.Block.Core.Main.Types
                        Pos.Block.Core.Union
                        Pos.Block.Core.Union.Misc
                        Pos.Block.Core.Union.Types
                        Pos.Block.Error
                        Pos.Block.Logic.Util
                        Pos.Block.Logic.Creation
                        Pos.Block.Logic.Header
                        Pos.Block.Logic.Internal
                        Pos.Block.Network.Announce
                        Pos.Block.Network.Types
                        Pos.Block.Network.Listeners
                        Pos.Block.Network.Logic
                        Pos.Block.Network.Retrieval
                        Pos.Block.Slog.Context
                        Pos.Block.Slog.Logic
                        Pos.Block.Slog.Types
                        Pos.Block.Worker

                        -- Client
                        Pos.Client.CLI.NodeOptions
                        Pos.Client.CLI.Options
                        Pos.Client.CLI.Params
                        Pos.Client.CLI.Secrets
                        Pos.Client.CLI.Util

                        -- NodeContext
                        Pos.Context.Context
                        Pos.Context.Functions

                        -- Crypto
                        Pos.Crypto.HDDiscovery

                        -- DB
                        Pos.DB.Misc

                        -- Heavy delegation
                        Pos.Delegation.Cede
                        Pos.Delegation.Cede.Class
                        Pos.Delegation.Cede.Logic
                        Pos.Delegation.Cede.Types
                        Pos.Delegation.Cede.Holders
                        Pos.Delegation.Class
                        Pos.Delegation.DB
                        Pos.Delegation.Helpers
                        Pos.Delegation.Listeners
                        Pos.Delegation.Logic
                        Pos.Delegation.Logic.Common
                        Pos.Delegation.Logic.Mempool
                        Pos.Delegation.Logic.VAR
                        Pos.Delegation.Lrc
                        Pos.Delegation.Worker

                        -- Arbitrary data generation
                        Pos.Generator.Block.Error
                        Pos.Generator.Block.Logic
                        Pos.Generator.Block.Payload
                        Pos.Generator.Block.Mode

                        -- GState
                        Pos.GState.Context
                        Pos.GState.GState

                        -- Launcher
                        Pos.Launcher.Launcher
                        Pos.Launcher.Mode
                        Pos.Launcher.Param
                        Pos.Launcher.Scenario

                        -- Network
                        Pos.Communication.Types
                        Pos.Communication.Message
                        Pos.Communication.Methods
                        Pos.Communication.Tx
                        Pos.Communication.Server
                        Pos.Communication.Limits
                        Pos.Communication.Update

                        -- LRC
                        Pos.Lrc.Consumers
                        Pos.Lrc.DB
                        Pos.Lrc.DB.Leaders
                        Pos.Lrc.DB.Lrc
                        Pos.Lrc.DB.Richmen
                        Pos.Lrc.Logic
                        Pos.Lrc.Worker

                        Pos.Recovery.Instance

                        -- SSC
                        Pos.Ssc.Util

                        -- Health Checks
                        Pos.HealthCheck.Route53

                        -- Statistics
                        Pos.Statistics.Ekg
                        Pos.Statistics.Statsd

                        -- Txp
                        Pos.Txp.Network
                        Pos.Txp.Network.Listeners
                        Pos.Txp.Network.Types
                        Pos.Txp.Worker

                        -- Update System
                        Pos.Update.Download
                        Pos.Update.Network
                        Pos.Update.Network.Listeners
                        Pos.Update.Worker

  build-depends:        MonadRandom
                      , QuickCheck
                      , acid-state
                      , aeson >= 0.11.2.1
                      , ansi-terminal
                      , ansi-wl-pprint
                      , async
                      , base
                      , base58-bytestring
                      , base64-bytestring
                      , binary
                      , bytestring
                      , canonical-json
                      , cardano-crypto
                      , cardano-report-server >= 0.2.1
                      , cardano-sl-core
                      , cardano-sl-db
                      , cardano-sl-godtossing
                      , cardano-sl-infra
                      , cardano-sl-lrc
                      , cardano-sl-ssc
                      , cardano-sl-txp
                      , cardano-sl-update
                      , cereal
                      , conduit >= 1.2.8
                      , containers
                      , cpphs
                      , cryptonite >= 0.23 && <= 0.23
                      , cryptonite-openssl >= 0.6
                      , data-default
                      , deepseq
                      , deriving-compat
                      , digest
                      , directory
                      , dlist
                      , dns
                      , ed25519
                      , ekg-wai
                      , ekg-core
                      , ekg-statsd
                      , ether >= 0.5
                      , exceptions
                      , file-embed >= 0.0.10
                      , filelock >= 0.1.0.1
                      , filepath
                      , fmt
                      , focus
                      , formatting
                      , generic-arbitrary
                      , hashable
                      , http-client
                      , http-client-tls
                      , http-conduit
                      , http-types
                      , iproute
                      , kademlia
                      , lens
                      , list-t
                      , log-warper >= 1.1.1
                      , lrucache
                      , memory
                      , mmorph
                      , monad-control
                      , monad-loops
                      , mono-traversable
                      , mtl
                      , neat-interpolation
                      , network-info >= 0.2.0.8
                      , network-transport
                      , network-transport-tcp
                      , node-sketch >= 0.1.0.0
                      , optparse-applicative
                      , parsec
                      , plutus-prototype
                      , pvss
                      , quickcheck-instances
                      , random
                      , reflection
                      , resourcet
                      , rocksdb-haskell >= 1.0.0
                      , safecopy
                      , safe-exceptions
                      , serokell-util >= 0.1.3.4
                      , servant >= 0.8.1
                      , servant-multipart >= 0.10
                      , servant-server >= 0.8.1
                      , servant-swagger
                      , stm
                      , stm-containers
                      , string-qq
                      , tagged
                      , template-haskell
                      , text
                      , text-format
                      , th-lift-instances
                      , time
                      , time-units
                      , transformers
                      , transformers-base
                      , transformers-lift
                      , universum >= 0.1.11
                      , unordered-containers
                      , vector
                      , wai
                      , wai-extra
                      , warp
                      , warp-tls
                      , yaml
                      -- https://issues.serokell.io/issue/DEVOPS-230
                      , cpphs
                      -- Required for common test modules
                      , cborg
                      , hspec

  if !os(windows)
    build-depends:      unix
                     -- See: https://github.com/input-output-hk/stack2nix/issues/56
                     ,  systemd

  hs-source-dirs:       src
  default-language:     Haskell2010
  ghc-options:         -Wall
                       -fno-warn-orphans
                       -O2

  default-extensions:   DeriveDataTypeable
                        DeriveGeneric
                        GeneralizedNewtypeDeriving
                        StandaloneDeriving
                        FlexibleContexts
                        FlexibleInstances
                        MultiParamTypeClasses
                        FunctionalDependencies
                        DefaultSignatures
                        NoImplicitPrelude
                        OverloadedStrings
                        RecordWildCards
                        TypeApplications
                        TupleSections
                        ViewPatterns
                        LambdaCase
                        MultiWayIf
                        ConstraintKinds
                        UndecidableInstances
                        BangPatterns
                        TemplateHaskell
                        ScopedTypeVariables
                        GADTs

  build-tools: cpphs >= 1.19
  ghc-options: -pgmP cpphs -optP --cpp

test-suite cardano-test
  main-is:             Test.hs
  other-modules:
                       -- Standard module with some magic
                       Spec

                       -- Something
                       Test.Pos.BinarySpec

                       -- Pos.Block testing
                       Test.Pos.Block.Identity.BinarySpec
                       Test.Pos.Block.Identity.SafeCopySpec
                       Test.Pos.Block.Logic.CreationSpec
                       Test.Pos.Block.Logic.VarSpec

                       -- LRC
                       Test.Pos.Lrc.FollowTheSatoshiSpec
                       Test.Pos.Lrc.WorkerSpec

                       -- Txp
                       Test.Pos.Client.Txp.Mode
                       Test.Pos.Client.Txp.Util
                       Test.Pos.Client.Txp.UtilSpec

                       -- Everything else
                       Test.Pos.CborSpec
                       Test.Pos.Communication.Identity.BinarySpec
                       Test.Pos.ConstantsSpec
                       Test.Pos.Core.AddressSpec
                       Test.Pos.CryptoSpec
                       Test.Pos.Delegation.Identity.BinarySpec
                       Test.Pos.DHT.Identity.BinarySpec
                       Test.Pos.Genesis.CanonicalSpec
                       Test.Pos.MerkleSpec
                       Test.Pos.Slotting.TypesSpec
                       Test.Pos.Slotting.BinarySpec
                       Test.Pos.Ssc.GodTossing.ComputeSharesSpec
                       Test.Pos.Ssc.GodTossing.Identity.BinarySpec
                       Test.Pos.Ssc.GodTossing.Identity.SafeCopySpec
                       Test.Pos.Ssc.GodTossing.SeedSpec
                       Test.Pos.Ssc.GodTossing.Toss.BaseSpec
                       Test.Pos.Ssc.GodTossing.VssCertDataSpec
                       Test.Pos.Txp.CoreSpec
                       Test.Pos.Txp.Identity.BinarySpec
                       Test.Pos.Txp.Toil.UtxoSpec
                       Test.Pos.Types.BlockSpec
                       Test.Pos.Types.CoinSpec
                       Test.Pos.Types.Identity.BinarySpec
                       Test.Pos.Types.Identity.SafeCopySpec
                       Test.Pos.Types.Identity.ShowReadSpec
                       Test.Pos.Types.SeedSpec
                       Test.Pos.Types.SlottingSpec
                       Test.Pos.Update.Identity.BinarySpec
                       Test.Pos.Update.Identity.SafeCopySpec
                       Test.Pos.Update.MemStateSpec
                       Test.Pos.Update.PollSpec

                       Test.Pos.Util.LimitsSpec
                       Test.Pos.Util.ModifierSpec
                       Test.Pos.UtilSpec

  type:                exitcode-stdio-1.0
  build-depends:       MonadRandom
                     , QuickCheck
                     , aeson >= 0.11.2.1
                     , base
                     , bytestring
                     , canonical-json
                     , cardano-sl
                     , cardano-sl-core
                     , cardano-sl-db
                     , cardano-sl-godtossing
                     , cardano-sl-infra
                     , cardano-sl-lrc
                     , cardano-sl-ssc
                     , cardano-sl-txp
                     , cardano-sl-update
                     , cborg
                     , cereal
                     , containers
                     , cryptonite
                     , data-default
                     , ether
                     , exceptions
                     , extra
                     , fmt
                     , formatting
                     , generic-arbitrary
                     , hspec
                     , kademlia
                     , lens
                     , log-warper
                     , memory
                     , mmorph
                     , monad-control
                     , mtl
                     , network-uri
                     , node-sketch
                     , pvss
                     , quickcheck-instances
                     , random
                     , reflection
                     , regex-tdfa
                     , regex-tdfa-text
                     , safecopy
                     , serokell-util >= 0.1.3.4
                     , tagged
                     , text
                     , text-format
                     , time-units
                     , transformers-base
                     , universum >= 0.1.11
                     , unordered-containers
                     , vector

  hs-source-dirs:      test
  default-language:    Haskell2010
  ghc-options:         -threaded
                       -rtsopts
                       -Wall
                       -fno-warn-orphans

  -- linker speed up for linux
  if os(linux)
    ghc-options:       -optl-fuse-ld=gold
    ld-options:        -fuse-ld=gold

  default-extensions:   DeriveDataTypeable
                        DeriveGeneric
                        GeneralizedNewtypeDeriving
                        StandaloneDeriving
                        FlexibleContexts
                        FlexibleInstances
                        MultiParamTypeClasses
                        FunctionalDependencies
                        DefaultSignatures
                        NoImplicitPrelude
                        OverloadedStrings
                        RecordWildCards
                        TypeApplications
                        TupleSections
                        ViewPatterns
                        LambdaCase
                        MultiWayIf
                        ConstraintKinds
                        UndecidableInstances
                        BangPatterns
                        TemplateHaskell
                        ScopedTypeVariables
                        GADTs

  build-tools: cpphs >= 1.19
  ghc-options: -pgmP cpphs -optP --cpp

benchmark cardano-bench-criterion
  hs-source-dirs:      bench
  main-is:             Local/Criterion.hs
  other-modules:       Bench.Pos.Criterion.FollowTheSatoshiBench
                       Bench.Pos.Criterion.TxSigningBench
                       Bench.Configuration
  type:                exitcode-stdio-1.0
  build-depends:       QuickCheck
                     , aeson
                     , base
                     , binary
                     , bytestring
                     , cardano-sl-core
                     , cardano-sl-txp
                     , cardano-sl
                     , containers
                     , criterion
                     , data-default
                     , formatting
                     , lens
                     , log-warper
                     , serokell-util >= 0.1.3.4
                     , text-format
                     , universum >= 0.1.11
                     , vector
  default-language:    Haskell2010
  ghc-options:         -threaded -rtsopts
                       -Wall
                       -fno-warn-orphans
                       -O2

  -- linker speed up for linux
  if os(linux)
    ghc-options:       -optl-fuse-ld=gold
    ld-options:        -fuse-ld=gold

  default-extensions:   DeriveDataTypeable
                        DeriveGeneric
                        GeneralizedNewtypeDeriving
                        StandaloneDeriving
                        FlexibleContexts
                        FlexibleInstances
                        MultiParamTypeClasses
                        FunctionalDependencies
                        DefaultSignatures
                        NoImplicitPrelude
                        OverloadedStrings
                        RecordWildCards
                        TypeApplications
                        TupleSections
                        ViewPatterns
                        LambdaCase
                        MultiWayIf
                        ConstraintKinds
                        UndecidableInstances
                        BangPatterns
                        TemplateHaskell
                        ScopedTypeVariables
                        GADTs

  build-tools: cpphs >= 1.19
  ghc-options: -pgmP cpphs -optP --cpp<|MERGE_RESOLUTION|>--- conflicted
+++ resolved
@@ -133,7 +133,6 @@
                         Pos.Block.Logic.VAR
                         Pos.Generator.Block.Param
 
-<<<<<<< HEAD
                         -- Common code for tests
                         Test.Pos.Block.Logic.Emulation
                         Test.Pos.Block.Logic.Mode
@@ -144,14 +143,6 @@
                         Test.Pos.Util
                         Test.Pos.Configuration
 
-                        -- Explorer (TODO: move into cardano-explorer)
-                        Pos.Explorer
-
-                        -- Needed for testing
-                        Pos.Arbitrary.Explorer
-=======
-  exposed-modules:
->>>>>>> 280959b0
                         Pos.Util.Servant
 
                         -- Needed for testing / genesis creation
