--- conflicted
+++ resolved
@@ -19,16 +19,11 @@
 import qualified Data.HashMap.Strict as HM
 import qualified Data.Map as M
 import           Pos.Client.Txp.History (TxHistoryEntry)
-<<<<<<< HEAD
-import           Pos.Core (ChainDifficulty, HasProtocolConstants)
-=======
-import           Pos.Core (Address, HasProtocolConstants)
->>>>>>> 332158ac
+import           Pos.Core (Address, ChainDifficulty, HasProtocolConstants)
 import           Pos.Core.Common (HeaderHash)
 import           Pos.Txp (TxId, UtxoModifier)
 import           Pos.Util.Servant (encodeCType)
-import           Pos.Wallet.Web.ClientTypes (AccountId (..), CAccountMeta, CId, CTxId,
-                                             CTxMeta, Wal)
+import           Pos.Wallet.Web.ClientTypes (AccountId (..), CAccountMeta, CId, CTxId, CTxMeta, Wal)
 import           Pos.Wallet.Web.Pending.Types (PtxCondition)
 import           Pos.Wallet.Web.State.Storage (Update)
 import qualified Pos.Wallet.Web.State.Storage as WS
@@ -66,8 +61,8 @@
 -- or modifying `applyModifierToWallet`, which could be present in the `acid-state` transaction log?
 applyModifierToWallet2
     :: CId Wal
-    -> [CWAddressMeta] -- ^ Wallet addresses to add
-    -> [(WS.CustomAddressType, [(CId Addr, HeaderHash)])] -- ^ Custom addresses to add
+    -> [WS.WAddressMeta] -- ^ Wallet addresses to add
+    -> [(WS.CustomAddressType, [(Address, HeaderHash)])] -- ^ Custom addresses to add
     -> UtxoModifier
     -> [(CTxId, CTxMeta)] -- ^ Transaction metadata to add
     -> Map TxId TxHistoryEntry -- ^ Entries for the history cache
@@ -127,8 +122,8 @@
 rollbackModifierFromWallet2
     :: HasProtocolConstants -- Needed for ptxUpdateMeta
     => CId Wal
-    -> [CWAddressMeta] -- ^ Addresses to remove
-    -> [(WS.CustomAddressType, [(CId Addr, HeaderHash)])] -- ^ Custom addresses to remove
+    -> [WS.WAddressMeta] -- ^ Addresses to remove
+    -> [(WS.CustomAddressType, [(Address, HeaderHash)])] -- ^ Custom addresses to remove
     -> UtxoModifier
        -- We use this odd representation because Data.Map does not get 'withoutKeys'
        -- until 5.8.1
