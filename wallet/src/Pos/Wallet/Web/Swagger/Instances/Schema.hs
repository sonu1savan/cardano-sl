--- conflicted
+++ resolved
@@ -6,51 +6,25 @@
 
 import           Universum
 
-<<<<<<< HEAD
-import           Control.Lens (mapped, (?~))
+import           Control.Lens (ix, mapped, (?~))
 import           Data.Swagger (NamedSchema (..), SwaggerType (..), ToParamSchema (..),
                                ToSchema (..), declareNamedSchema, declareSchema, declareSchemaRef,
                                defaultSchemaOptions, description, example, format,
                                genericDeclareNamedSchema, minItems, name, properties, required,
-                               type_)
+                               sketchSchema, type_)
 import           Data.Swagger.Internal.Schema (named)
 import           Data.Typeable (Typeable, typeRep)
 import           Data.Version (Version)
 import           Servant.Multipart (FileData (..))
 
-import           Pos.Client.Txp.Util (InputSelectionPolicy)
+import           Pos.Client.Txp.Util (InputSelectionPolicy (..))
 import           Pos.Core (ApplicationName, BlockCount (..), BlockVersion, ChainDifficulty, Coin,
-                           SlotCount (..), SoftwareVersion)
+                           SlotCount (..), SoftwareVersion, mkCoin)
 import           Pos.Util.BackupPhrase (BackupPhrase)
 
 import qualified Pos.Wallet.Web.ClientTypes as CT
 import qualified Pos.Wallet.Web.Error.Types as ET
 
-=======
-import           Control.Lens                (ix, mapped, (?~))
-import           Data.Swagger                (NamedSchema (..), SwaggerType (..),
-                                              ToParamSchema (..), ToSchema (..),
-                                              declareNamedSchema, declareSchema,
-                                              declareSchemaRef,
-                                              defaultSchemaOptions, format,
-                                              genericDeclareNamedSchema, minItems,
-                                              name, properties, required,
-                                              sketchSchema, type_)
-import           Data.Typeable               (Typeable, typeRep)
-import           Data.Version                (Version)
-import           Servant.Multipart           (FileData (..))
-
-import           Pos.Client.Txp.Util         (InputSelectionPolicy(..))
-import           Pos.Types                   (ApplicationName, BlockCount (..),
-                                              BlockVersion, ChainDifficulty, Coin,
-                                              SlotCount (..), SoftwareVersion, mkCoin)
-import           Pos.Util.BackupPhrase       (BackupPhrase)
-
-import qualified Pos.Wallet.Web.ClientTypes  as CT
-import qualified Pos.Wallet.Web.Error.Types  as ET
-
-import           Pos.Aeson.Storage           ()
->>>>>>> 440f597f
 import           Pos.Wallet.Web.Methods.Misc (PendingTxsSummary, WalletStateSnapshot)
 
 -- | Instances we need to build Swagger-specification for 'walletApi':
@@ -92,7 +66,6 @@
 instance ToSchema      CT.CInitialized
 instance ToSchema      CT.CElectronCrashReport
 instance ToSchema      CT.CUpdateInfo
-instance ToSchema      CT.NewBatchPayment
 instance ToSchema      SoftwareVersion
 instance ToSchema      ApplicationName
 instance ToSchema      CT.SyncProgress
@@ -129,7 +102,6 @@
                 ]
             & required .~ [ "fdInputFile", "fdFileName", "fdFileCType", "fdFilePath"]
 
-<<<<<<< HEAD
 instance ToSchema CT.CFilePath where
     declareNamedSchema _ = do
         schema <- declareSchema (Proxy :: Proxy FilePath)
@@ -145,21 +117,20 @@
                \Also, when on Windows, don't forget to double-escape \
                \ backslashes, e.g. \
                \ \"C:\\\\\\\\\\\\\\\\keys\\\\\\\\1.key\""
-=======
+
 instance ToSchema CT.NewBatchPayment where
     declareNamedSchema _ = do
         cAccountIdSchema <- declareSchemaRef (Proxy @CT.CAccountId)
         return $ NamedSchema (Just "NewBatchPayment") $
-            sketchSchema example
+            sketchSchema example_
                 & properties . ix "npbFrom" .~ cAccountIdSchema
       where
-        example = CT.NewBatchPayment
+        example_ = CT.NewBatchPayment
             { CT.npbFrom = CT.CAccountId "<walletId@accountId>"
             , CT.npbTo   = (CT.CId (CT.CHash "<address>"), mkCoin 228) :|
                           [(CT.CId (CT.CHash "<address>"), mkCoin 701)]
-            , CT.npbPolicy = OptimizeForSecurity
+            , CT.npbInputSelectionPolicy = OptimizeForSecurity
             }
->>>>>>> 440f597f
 
 -- | Instance for Either-based types (types we return as 'Right') in responses.
 -- Due 'typeOf' these types must be 'Typeable'.
