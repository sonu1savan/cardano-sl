{-# LANGUAGE AllowAmbiguousTypes #-}
{-# LANGUAGE ScopedTypeVariables #-}
{-# LANGUAGE TypeFamilies        #-}

-- To support actual wallet accounts we listen to applications and rollbacks
-- of blocks, extract transactions from block and extract our
-- accounts (such accounts which we can decrypt).
-- We synchronise wallet-db (acidic-state) with node-db
-- and support last seen tip for each walletset.
-- There are severals cases when we must  synchronise wallet-db and node-db:
-- • When we relaunch wallet. Desynchronization can be caused by interruption
--   during blocks application/rollback at the previous launch,
--   then wallet-db can fall behind from node-db (when interruption during rollback)
--   or vice versa (when interruption during application)
--   @syncWSetsWithGStateLock@ implements this functionality.
-- • When a user wants to import a secret key. Then we must rely on
--   Utxo (GStateDB), because blockchain can be large.

module Pos.Wallet.Web.Tracking.Sync
       ( syncWalletsWithGState
       , trackingApplyTxs
       , trackingRollbackTxs
       , applyModifierToWallet
       , rollbackModifierFromWallet
       , BlockLockMode

       , syncWalletOnImport
       , txMempoolToModifier

       , fixingCachedAccModifier
       , fixCachedAccModifierFor
       ) where

import           Universum
import           Unsafe                           (unsafeLast)

import           Control.Lens                     (to)
import           Control.Monad.Catch              (handleAll)
import qualified Data.DList                       as DL
import qualified Data.HashMap.Strict              as HM
import           Data.List                        ((!!))
import qualified Data.List.NonEmpty               as NE
import qualified Data.Map                         as M
import           Ether.Internal                   (HasLens (..))
import           Formatting                       (build, sformat, (%))
import           Serokell.Util                    (enumerate)
import           System.Wlog                      (HasLoggerName, WithLogger, logError,
                                                   logInfo, logWarning, modifyLoggerName)

import           Pos.Block.Core                   (BlockHeader, getBlockHeader,
                                                   mainBlockTxPayload)
import           Pos.Block.Types                  (Blund, undoTx)
import           Pos.Client.Txp.History           (TxHistoryEntry (..))
import           Pos.Constants                    (genesisHash)
import           Pos.Context                      (GenesisUtxo (..), genesisUtxoM)
import           Pos.Core                         (Address (..), BlockHeaderStub,
                                                   ChainDifficulty, HasCoreConstants,
                                                   HasDifficulty (..), HeaderHash,
                                                   Timestamp, aaPkDerivationPath,
                                                   addrAttributesUnwrapped,
                                                   blkSecurityParam, headerHash,
<<<<<<< HEAD
                                                   headerSlotL, makePubKeyAddress,
                                                   timestampToPosix)
=======
                                                   headerSlotL, makeRootPubKeyAddress)
>>>>>>> 87661234
import           Pos.Crypto                       (EncryptedSecretKey, HDPassphrase,
                                                   WithHash (..), deriveHDPassphrase,
                                                   encToPublic, hash, shortHashF,
                                                   unpackHDAddressAttr)
import qualified Pos.DB.Block                     as DB
import qualified Pos.DB.DB                        as DB
import           Pos.DB.Rocks                     (MonadRealDB)
import qualified Pos.GState                       as GS
import           Pos.GState.BlockExtra            (foldlUpWhileM, resolveForwardLink)
import           Pos.Infra.Semaphore              (BlkSemaphore, withBlkSemaphore)
import           Pos.Slotting                     (MonadSlots (..), MonadSlotsData,
                                                   getSlotStartPure, getSystemStartM)
import           Pos.Txp.Core                     (Tx (..), TxAux (..), TxId, TxIn (..),
                                                   TxOutAux (..), TxUndo,
                                                   flattenTxPayload, toaOut, topsortTxs,
                                                   txOutAddress)
import           Pos.Txp.MemState.Class           (MonadTxpMem, getLocalTxsNUndo)
import           Pos.Util.Chrono                  (getNewestFirst)
import qualified Pos.Util.Modifier                as MM

import           Pos.Ssc.Class                    (SscHelpersClass)
import           Pos.Util.Servant                 (encodeCType)
import           Pos.Wallet.SscType               (WalletSscType)
import           Pos.Wallet.Web.Account           (MonadKeySearch (..))
import           Pos.Wallet.Web.ClientTypes       (Addr, CId, CWAddressMeta (..), Wal,
                                                   addressToCId, ctmDate, encToCId,
                                                   isTxLocalAddress)
import           Pos.Wallet.Web.Error.Types       (WalletError (..))
import           Pos.Wallet.Web.Pending.Types     (PtxBlockInfo, PtxCondition (PtxApplying, PtxInNewestBlocks))
import           Pos.Wallet.Web.State             (AddressLookupMode (..),
                                                   CustomAddressType (..), WalletTip (..),
                                                   WebWalletModeDB)
import qualified Pos.Wallet.Web.State             as WS
import           Pos.Wallet.Web.Tracking.Modifier (CAccModifier (..), CachedCAccModifier,
                                                   deleteAndInsertIMM, deleteAndInsertMM,
                                                   deleteAndInsertVM, indexedDeletions,
                                                   sortedInsertions)
import           Pos.Wallet.Web.Util              (getWalletAddrMetas)


type BlockLockMode ssc ctx m =
     ( WithLogger m
     , MonadReader ctx m
     , HasLens BlkSemaphore ctx BlkSemaphore
     , MonadRealDB ctx m
     , DB.MonadBlockDB ssc m
     , MonadMask m
     )

type WalletTrackingEnv ext ctx m =
     ( BlockLockMode WalletSscType ctx m
     , WebWalletModeDB ctx m
     , MonadTxpMem ext ctx m
     , HasLens GenesisUtxo ctx GenesisUtxo
     , WS.MonadWalletWebDB ctx m
     , MonadSlotsData ctx m
     , WithLogger m
     , HasCoreConstants
     )

syncWalletOnImport :: WalletTrackingEnv ext ctx m => EncryptedSecretKey -> m ()
syncWalletOnImport = syncWalletsWithGState @WalletSscType . one

txMempoolToModifier :: WalletTrackingEnv ext ctx m => EncryptedSecretKey -> m CAccModifier
txMempoolToModifier encSK = do
    let wHash (i, TxAux {..}, _) = WithHash taTx i
        wId = encToCId encSK
        getDiff       = const Nothing  -- no difficulty (mempool txs)
        getTs         = const Nothing  -- don't give any timestamp
        getPtxBlkInfo = const Nothing  -- no slot of containing block
    (txs, undoMap) <- getLocalTxsNUndo

    txsWUndo <- forM txs $ \(id, tx) -> case HM.lookup id undoMap of
        Just undo -> pure (id, tx, undo)
        Nothing -> do
            let errMsg = sformat ("There is no undo corresponding to TxId #"%build%" from txp mempool") id
            logError errMsg
            throwM $ InternalError errMsg

    tipH <- DB.getTipHeader @WalletSscType
    allAddresses <- getWalletAddrMetas Ever wId
    case topsortTxs wHash txsWUndo of
        Nothing -> mempty <$ logWarning "txMempoolToModifier: couldn't topsort mempool txs"
        Just ordered -> pure $
            trackingApplyTxs @WalletSscType encSK allAddresses getDiff getTs getPtxBlkInfo $
            map (\(_, tx, undo) -> (tx, undo, tipH)) ordered

----------------------------------------------------------------------------
-- Logic
----------------------------------------------------------------------------

-- Iterate over blocks (using forward links) and actualize our accounts.
syncWalletsWithGState
    :: forall ssc ctx m.
    ( WebWalletModeDB ctx m
    , BlockLockMode ssc ctx m
    , HasLens GenesisUtxo ctx GenesisUtxo
    , MonadSlotsData ctx m
    , HasCoreConstants
    )
    => [EncryptedSecretKey] -> m ()
syncWalletsWithGState encSKs = forM_ encSKs $ \encSK -> handleAll (onErr encSK) $ do
    let wAddr = encToCId encSK
    WS.getWalletSyncTip wAddr >>= \case
        Nothing                -> logWarning $ sformat ("There is no syncTip corresponding to wallet #"%build) wAddr
        Just NotSynced         -> syncDo encSK Nothing
        Just (SyncedWith wTip) -> DB.blkGetHeader wTip >>= \case
            Nothing ->
                throwM $ InternalError $
                    sformat ("Couldn't get block header of wallet "%build
                                %" by last synced hh: "%build) wAddr wTip
            Just wHeader -> syncDo encSK (Just wHeader)
  where
    onErr encSK = logWarning . sformat fmt (encToCId encSK)
    fmt = "Sync of wallet "%build%" failed: "%build
    syncDo :: EncryptedSecretKey -> Maybe (BlockHeader ssc) -> m ()
    syncDo encSK wTipH = do
        let wdiff = maybe (0::Word32) (fromIntegral . ( ^. difficultyL)) wTipH
        gstateTipH <- DB.getTipHeader @ssc
        -- If account's syncTip is before the current gstate's tip,
        -- then it loads accounts and addresses starting with @wHeader@.
        -- syncTip can be before gstate's the current tip
        -- when we call @syncWalletSetWithTip@ at the first time
        -- or if the application was interrupted during rollback.
        -- We don't load all blocks explicitly, because blockain can be long.
        wNewTip <-
            if (gstateTipH ^. difficultyL > fromIntegral blkSecurityParam + fromIntegral wdiff) then do
                -- Wallet tip is "far" from gState tip,
                -- rollback can't occur more then @blkSecurityParam@ blocks,
                -- so we can sync wallet and GState without the block lock
                -- to avoid blocking of blocks verification/application.
                bh <- unsafeLast . getNewestFirst <$> DB.loadHeadersByDepth (blkSecurityParam + 1) (headerHash gstateTipH)
                logInfo $
                    sformat ("Wallet's tip is far from GState tip. Syncing with "%build%" without the block lock")
                    (headerHash bh)
                syncWalletWithGStateUnsafe encSK wTipH bh
                pure $ Just bh
            else pure wTipH
        withBlkSemaphore $ \tip -> do
            logInfo $ sformat ("Syncing wallet with "%build%" under the block lock") tip
            tipH <- maybe (error "No block header corresponding to tip") pure =<< DB.blkGetHeader tip
            syncWalletWithGStateUnsafe encSK wNewTip tipH

----------------------------------------------------------------------------
-- Unsafe operations. Core logic.
----------------------------------------------------------------------------
-- These operation aren't atomic and don't take the block lock.

-- BE CAREFUL! This function iterates over blockchain, the blockcahin can be large.
syncWalletWithGStateUnsafe
    :: forall ssc ctx m .
    ( WebWalletModeDB ctx m
    , DB.MonadBlockDB ssc m
    , WithLogger m
    , HasLens GenesisUtxo ctx GenesisUtxo
    , MonadSlotsData ctx m
    , HasCoreConstants
    )
    => EncryptedSecretKey      -- ^ Secret key for decoding our addresses
    -> Maybe (BlockHeader ssc) -- ^ Block header corresponding to wallet's tip.
                               --   Nothing when wallet's tip is genesisHash
    -> BlockHeader ssc         -- ^ GState header hash
    -> m ()
syncWalletWithGStateUnsafe encSK wTipHeader gstateH = setLogger $ do
    systemStart  <- getSystemStartM
    slottingData <- GS.getSlottingData

    let gstateHHash = headerHash gstateH
        loadCond (b, _) _ = b ^. difficultyL <= gstateH ^. difficultyL
        wAddr = encToCId encSK
        mappendR r mm = pure (r <> mm)
        diff = (^. difficultyL)
        mDiff = Just . diff
        gbTxs = either (const []) (^. mainBlockTxPayload . to flattenTxPayload)

        mainBlkHeaderTs mBlkH =
          getSlotStartPure systemStart (mBlkH ^. headerSlotL) slottingData
        blkHeaderTs = either (const Nothing) mainBlkHeaderTs

        -- assuming that transactions are not created until syncing is complete
        ptxBlkInfo = const Nothing

        rollbackBlock :: [CWAddressMeta] -> Blund ssc -> CAccModifier
        rollbackBlock allAddresses (b, u) =
            trackingRollbackTxs encSK allAddresses mDiff blkHeaderTs $
            zip3 (gbTxs b) (undoTx u) (repeat $ getBlockHeader b)

        applyBlock :: [CWAddressMeta] -> Blund ssc -> m CAccModifier
        applyBlock allAddresses (b, u) = pure $
            trackingApplyTxs encSK allAddresses mDiff blkHeaderTs ptxBlkInfo $
            zip3 (gbTxs b) (undoTx u) (repeat $ getBlockHeader b)

        computeAccModifier :: BlockHeader ssc -> m CAccModifier
        computeAccModifier wHeader = do
            allAddresses <- getWalletAddrMetas Ever wAddr
            logInfo $
                sformat ("Wallet "%build%" header: "%build%", current tip header: "%build)
                wAddr wHeader gstateH
            if | diff gstateH > diff wHeader -> do
                     -- If wallet's syncTip is before than the current tip in the blockchain,
                     -- then it loads wallets starting with @wHeader@.
                     -- Sync tip can be before the current tip
                     -- when we call @syncWalletSetWithTip@ at the first time
                     -- or if the application was interrupted during rollback.
                     -- We don't load blocks explicitly, because blockain can be long.
                     maybe (pure mempty)
                         (\wNextH ->
                            foldlUpWhileM (applyBlock allAddresses) wNextH loadCond mappendR mempty)
                         =<< resolveForwardLink wHeader
               | diff gstateH < diff wHeader -> do
                     -- This rollback can occur
                     -- if the application was interrupted during blocks application.
                     blunds <- getNewestFirst <$>
                         DB.loadBlundsWhile (\b -> getBlockHeader b /= gstateH) (headerHash wHeader)
                     pure $ foldl' (\r b -> r <> rollbackBlock allAddresses b) mempty blunds
               | otherwise -> mempty <$ logInfo (sformat ("Wallet "%build%" is already synced") wAddr)

    whenNothing_ wTipHeader $ do
        genesisUtxo <- genesisUtxoM
        let encInfo = getEncInfo encSK
            ownGenesisData =
                selectOwnAccounts encInfo (txOutAddress . toaOut . snd) $
                M.toList $ unGenesisUtxo genesisUtxo
            ownGenesisUtxo = M.fromList $ map fst ownGenesisData
            ownGenesisAddrs = map snd ownGenesisData
        mapM_ WS.addWAddress ownGenesisAddrs
        WS.getWalletUtxo >>= WS.setWalletUtxo . (ownGenesisUtxo <>)

    startFromH <- maybe firstGenesisHeader pure wTipHeader
    mapModifier@CAccModifier{..} <- computeAccModifier startFromH
    applyModifierToWallet wAddr gstateHHash mapModifier
    logInfo $ sformat ("Wallet "%build%" has been synced with tip "
                    %shortHashF%", "%build)
                wAddr (maybe genesisHash headerHash wTipHeader) mapModifier
  where
    firstGenesisHeader :: m (BlockHeader ssc)
    firstGenesisHeader = resolveForwardLink (genesisHash @BlockHeaderStub) >>=
        maybe (error "Unexpected state: genesisHash doesn't have forward link")
            (maybe (error "No genesis block corresponding to header hash") pure <=< DB.blkGetHeader)

-- TODO: @pva701: maybe it would be needed, dunno
-- runWithWalletUtxo
--     :: (MonadReader ctx m, HasLens GenesisUtxo ctx GenesisUtxo, WebWalletModeDB ctx m)
--     => ToilT () (DBToil m) a
--     -> m a
-- runWithWalletUtxo action = do
--     walletUtxo <- WS.getWalletUtxo
--     runDBToil $ fst <$> runToilTLocal (fromUtxo walletUtxo) def mempty action

-- Process transactions on block application,
-- decrypt our addresses, and add/delete them to/from wallet-db.
-- Addresses are used in TxIn's will be deleted,
-- in TxOut's will be added.
trackingApplyTxs
    :: forall ssc . (HasCoreConstants, SscHelpersClass ssc)
    => EncryptedSecretKey                          -- ^ Wallet's secret key
    -> [CWAddressMeta]                             -- ^ All addresses in wallet
    -> (BlockHeader ssc -> Maybe ChainDifficulty)  -- ^ Function to determine tx chain difficulty
    -> (BlockHeader ssc -> Maybe Timestamp)        -- ^ Function to determine tx timestamp in history
    -> (BlockHeader ssc -> Maybe PtxBlockInfo)     -- ^ Function to determine pending tx's block info
    -> [(TxAux, TxUndo, BlockHeader ssc)]          -- ^ Txs of blocks and corresponding header hash
    -> CAccModifier
trackingApplyTxs (getEncInfo -> encInfo) allAddresses getDiff getTs getPtxBlkInfo txs =
    foldl' applyTx mempty txs
  where
    toTxInOut txid (idx, out) = (TxInUtxo txid idx, TxOutAux out)

    applyTx :: CAccModifier -> (TxAux, TxUndo, BlockHeader ssc) -> CAccModifier
    applyTx CAccModifier{..} (TxAux {..}, undo, blkHeader) =
        let hh = headerHash blkHeader
            mDiff = getDiff blkHeader
            mTs = getTs blkHeader
            hhs = repeat hh
            tx@(UnsafeTx (NE.toList -> inps) (NE.toList -> outs) _) = taTx
            !txId = hash tx
            -- TODO should we do something with unknown inputs?
            resolvedInputs = catMaybes $ zipWith (fmap . (,)) inps (NE.toList undo)
            txOutgoings = map txOutAddress outs
            txInputs = map (toaOut . snd) resolvedInputs

            ownInputs = selectOwnAccounts encInfo (txOutAddress . toaOut . snd) resolvedInputs
            ownOutputs = selectOwnAccounts encInfo (txOutAddress . snd) $
                enumerate outs
            ownInpAddrMetas = map snd ownInputs
            ownOutAddrMetas = map snd ownOutputs
            ownTxIns = map (fst . fst) ownInputs
            ownTxOuts = map (toTxInOut txId . fst) ownOutputs

            addedHistory =
                if (not $ null ownOutputs) || (not $ null ownInputs)
                then DL.cons (THEntry txId tx mDiff txInputs txOutgoings mTs)
                     camAddedHistory
                else camAddedHistory

            usedAddrs = map cwamId ownOutAddrMetas
            changeAddrs = evalChange allAddresses (map cwamId ownInpAddrMetas) usedAddrs

            mPtxBlkInfo = getPtxBlkInfo blkHeader
            addedPtxCandidates =
                if | Just ptxBlkInfo <- mPtxBlkInfo
                     -> DL.cons (txId, ptxBlkInfo) camAddedPtxCandidates
                   | otherwise
                     -> camAddedPtxCandidates
        in CAccModifier
            (deleteAndInsertIMM [] ownOutAddrMetas camAddresses)
            (deleteAndInsertVM [] (zip usedAddrs hhs) camUsed)
            (deleteAndInsertVM [] (zip changeAddrs hhs) camChange)
            (deleteAndInsertMM ownTxIns ownTxOuts camUtxo)
            addedHistory
            camDeletedHistory
            addedPtxCandidates
            camDeletedPtxCandidates

-- Process transactions on block rollback.
-- Like @trackingApplyTx@, but vise versa.
trackingRollbackTxs
    :: forall ssc . (HasCoreConstants, SscHelpersClass ssc)
    => EncryptedSecretKey -- ^ Wallet's secret key
    -> [CWAddressMeta] -- ^ All adresses
    -> (BlockHeader ssc -> Maybe ChainDifficulty)  -- ^ Function to determine tx chain difficulty
    -> (BlockHeader ssc -> Maybe Timestamp)        -- ^ Function to determine tx timestamp in history
    -> [(TxAux, TxUndo, BlockHeader ssc)] -- ^ Txs of blocks and corresponding header hash
    -> CAccModifier
trackingRollbackTxs (getEncInfo -> encInfo) allAddress getDiff getTs txs =
    foldl' rollbackTx mempty txs
  where
    rollbackTx :: CAccModifier -> (TxAux, TxUndo, BlockHeader ssc) -> CAccModifier
    rollbackTx CAccModifier{..} (TxAux {..}, NE.toList -> undoL, blkHeader) = do
        let hh = headerHash blkHeader
            hhs = repeat hh
            mDiff = getDiff blkHeader
            mTs = getTs blkHeader
            tx@(UnsafeTx (NE.toList -> inps) (NE.toList -> outs) _) = taTx
            !txid = hash taTx
            undoL' = catMaybes undoL
            resolvedInputs = zip inps undoL'
            txOutgoings = map txOutAddress outs
            txInputs = map (toaOut . snd) resolvedInputs

            ownInputs = selectOwnAccounts encInfo (txOutAddress . toaOut) undoL'
            ownOutputs = selectOwnAccounts encInfo txOutAddress $ outs
            ownInputMetas = map snd ownInputs
            ownOutputMetas = map snd ownOutputs
            ownInputAddrs = map cwamId ownInputMetas
            ownOutputAddrs = map cwamId ownOutputMetas

            l = fromIntegral (length outs) :: Word32
            ownTxIns = zip inps $ map fst ownInputs
            ownTxOuts = map (TxInUtxo txid) ([0 .. l - 1] :: [Word32])

            th = THEntry txid tx mDiff txInputs txOutgoings mTs

            deletedHistory =
                if (not $ null ownInputAddrs) || (not $ null ownOutputAddrs)
                then DL.snoc camDeletedHistory $ hash taTx
                else camDeletedHistory

            deletedPtxCandidates = DL.cons (txid, th) camDeletedPtxCandidates

        -- Rollback isn't needed, because we don't use @utxoGet@
        -- (undo contains all required information)
        let usedAddrs = map cwamId ownOutputMetas
            changeAddrs = evalChange allAddress ownInputAddrs ownOutputAddrs
        CAccModifier
            (deleteAndInsertIMM ownOutputMetas [] camAddresses)
            (deleteAndInsertVM (zip usedAddrs hhs) [] camUsed)
            (deleteAndInsertVM (zip changeAddrs hhs) [] camChange)
            (deleteAndInsertMM ownTxOuts ownTxIns camUtxo)
            camAddedHistory
            deletedHistory
            camAddedPtxCandidates
            deletedPtxCandidates

applyModifierToWallet
    :: WebWalletModeDB ctx m
    => CId Wal
    -> HeaderHash
    -> CAccModifier
    -> m ()
applyModifierToWallet wid newTip CAccModifier{..} = do
    -- TODO maybe do it as one acid-state transaction.
    mapM_ WS.addWAddress (sortedInsertions camAddresses)
    mapM_ (WS.addCustomAddress UsedAddr . fst) (MM.insertions camUsed)
    mapM_ (WS.addCustomAddress ChangeAddr . fst) (MM.insertions camChange)
    WS.getWalletUtxo >>= WS.setWalletUtxo . MM.modifyMap camUtxo
    oldCachedHist <- fromMaybe [] <$> WS.getHistoryCache wid
    sortedAddedHistory <- sortTxs (DL.toList camAddedHistory)
    WS.updateHistoryCache wid $ sortedAddedHistory <> oldCachedHist
    -- resubmitting worker can change ptx in db nonatomically, but
    -- tracker has priority over the resubmiter, thus do not use CAS here
    forM_ camAddedPtxCandidates $ \(txid, ptxBlkInfo) ->
        WS.setPtxCondition wid txid (PtxInNewestBlocks ptxBlkInfo)
    WS.setWalletSyncTip wid newTip
  where
    getTxTime tx = ctmDate <<$>> WS.getTxMeta wid (encodeCType $ _thTxId tx)
    sortTxs txs = do
        txsWTime <- forM txs $ \tx -> (tx, ) <$> getTxTime tx
        let txRealTime (THEntry{..}, mtime) =
                mtime <|> (timestampToPosix <$> _thTimestamp)
        return $ map fst $ sortOn (fmap Down . txRealTime) txsWTime

rollbackModifierFromWallet
    :: (WebWalletModeDB ctx m, MonadSlots ctx m)
    => CId Wal
    -> HeaderHash
    -> CAccModifier
    -> m ()
rollbackModifierFromWallet wid newTip CAccModifier{..} = do
    -- TODO maybe do it as one acid-state transaction.
    mapM_ WS.removeWAddress (indexedDeletions camAddresses)
    mapM_ (WS.removeCustomAddress UsedAddr) (MM.deletions camUsed)
    mapM_ (WS.removeCustomAddress ChangeAddr) (MM.deletions camChange)
    WS.getWalletUtxo >>= WS.setWalletUtxo . MM.modifyMap camUtxo
    forM_ camDeletedPtxCandidates $ \(txid, poolInfo) -> do
        curSlot <- getCurrentSlotInaccurate
        WS.ptxUpdateMeta wid txid (WS.PtxResetSubmitTiming curSlot)
        WS.setPtxCondition wid txid (PtxApplying poolInfo)
    WS.getHistoryCache wid >>= \case
        Nothing -> pure ()
        Just oldCachedHist -> do
            WS.updateHistoryCache wid $
                removeFromHead (DL.toList camDeletedHistory) oldCachedHist
    WS.setWalletSyncTip wid newTip
  where
    removeFromHead :: [TxId] -> [TxHistoryEntry] -> [TxHistoryEntry]
    removeFromHead [] ths = ths
    removeFromHead _ [] = []
    removeFromHead (txId : txIds) (THEntry {..} : thes) =
        if txId == _thTxId
        then removeFromHead txIds thes
        else error "rollbackModifierFromWallet: removeFromHead: \
                   \rollbacked tx ID is not present in history cache!"

evalChange
    :: [CWAddressMeta] -- ^ All adresses
    -> [CId Addr]      -- ^ Own input addresses of tx
    -> [CId Addr]      -- ^ Own outputs addresses of tx
    -> [CId Addr]
evalChange allAddresses inputs outputs
    | null inputs || null outputs = []
    | otherwise = filter (isTxLocalAddress allAddresses (NE.fromList inputs)) outputs

getEncInfo :: EncryptedSecretKey -> (HDPassphrase, CId Wal)
getEncInfo encSK = do
    let pubKey = encToPublic encSK
    let hdPass = deriveHDPassphrase pubKey
    let wCId = addressToCId $ makeRootPubKeyAddress pubKey
    (hdPass, wCId)

selectOwnAccounts
    :: (HDPassphrase, CId Wal)
    -> (a -> Address)
    -> [a]
    -> [(a, CWAddressMeta)]
selectOwnAccounts encInfo getAddr =
    mapMaybe (\a -> (a,) <$> decryptAccount encInfo (getAddr a))

setLogger :: HasLoggerName m => m a -> m a
setLogger = modifyLoggerName (<> "wallet" <> "sync")

decryptAccount :: (HDPassphrase, CId Wal) -> Address -> Maybe CWAddressMeta
decryptAccount (hdPass, wCId) addr = do
    hdPayload <- aaPkDerivationPath $ addrAttributesUnwrapped addr
    derPath <- unpackHDAddressAttr hdPass hdPayload
    guard $ length derPath == 2
    pure $ CWAddressMeta wCId (derPath !! 0) (derPath !! 1) (addressToCId addr)

----------------------------------------------------------------------------
-- Cached modifier
----------------------------------------------------------------------------

-- | Evaluates `txMempoolToModifier` and provides result as a parameter
-- to given function.
fixingCachedAccModifier
    :: (WalletTrackingEnv ext ctx m, MonadKeySearch key m)
    => (CachedCAccModifier -> key -> m a)
    -> key -> m a
fixingCachedAccModifier action key =
    findKey key >>= txMempoolToModifier >>= flip action key

fixCachedAccModifierFor
    :: (WalletTrackingEnv ext ctx m, MonadKeySearch key m)
    => key
    -> (CachedCAccModifier -> m a)
    -> m a
fixCachedAccModifierFor key action =
    fixingCachedAccModifier (const . action) key<|MERGE_RESOLUTION|>--- conflicted
+++ resolved
@@ -59,12 +59,8 @@
                                                    Timestamp, aaPkDerivationPath,
                                                    addrAttributesUnwrapped,
                                                    blkSecurityParam, headerHash,
-<<<<<<< HEAD
-                                                   headerSlotL, makePubKeyAddress,
+                                                   headerSlotL, makeRootPubKeyAddress,
                                                    timestampToPosix)
-=======
-                                                   headerSlotL, makeRootPubKeyAddress)
->>>>>>> 87661234
 import           Pos.Crypto                       (EncryptedSecretKey, HDPassphrase,
                                                    WithHash (..), deriveHDPassphrase,
                                                    encToPublic, hash, shortHashF,
